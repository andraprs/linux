--- conflicted
+++ resolved
@@ -25,8 +25,6 @@
 		i2c5 = &i2c5;
 	};
 
-<<<<<<< HEAD
-=======
 	/* External CAN clock - to be overridden by boards that provide it */
 	can_clk: can {
 		compatible = "fixed-clock";
@@ -34,7 +32,6 @@
 		clock-frequency = <0>;
 	};
 
->>>>>>> 0fd79184
 	cpus {
 		#address-cells = <1>;
 		#size-cells = <0>;
@@ -137,8 +134,6 @@
 		#size-cells = <2>;
 		ranges;
 
-<<<<<<< HEAD
-=======
 		rwdt: watchdog@e6020000 {
 			compatible = "renesas,r8a77980-wdt",
 				     "renesas,rcar-gen3-wdt";
@@ -149,7 +144,6 @@
 			status = "disabled";
 		};
 
->>>>>>> 0fd79184
 		gpio0: gpio@e6050000 {
 			compatible = "renesas,gpio-r8a77980",
 				     "renesas,rcar-gen3-gpio";
@@ -553,69 +547,6 @@
 			channel1 {
 				status = "disabled";
 			};
-		};
-
-		ipmmu_ds1: mmu@e7740000 {
-			compatible = "renesas,ipmmu-r8a77980";
-			reg = <0 0xe7740000 0 0x1000>;
-			renesas,ipmmu-main = <&ipmmu_mm 0>;
-			power-domains = <&sysc R8A77980_PD_ALWAYS_ON>;
-			#iommu-cells = <1>;
-		};
-
-		ipmmu_vip0: mmu@e7b00000 {
-			compatible = "renesas,ipmmu-r8a77980";
-			reg = <0 0xe7b00000 0 0x1000>;
-			power-domains = <&sysc R8A77980_PD_ALWAYS_ON>;
-			#iommu-cells = <1>;
-		};
-
-		ipmmu_vip1: mmu@e7960000 {
-			compatible = "renesas,ipmmu-r8a77980";
-			reg = <0 0xe7960000 0 0x1000>;
-			power-domains = <&sysc R8A77980_PD_ALWAYS_ON>;
-			#iommu-cells = <1>;
-		};
-
-		ipmmu_ir: mmu@ff8b0000 {
-			compatible = "renesas,ipmmu-r8a77980";
-			reg = <0 0xff8b0000 0 0x1000>;
-			renesas,ipmmu-main = <&ipmmu_mm 3>;
-			power-domains = <&sysc R8A77980_PD_A3IR>;
-			#iommu-cells = <1>;
-		};
-
-		ipmmu_mm: mmu@e67b0000 {
-			compatible = "renesas,ipmmu-r8a77980";
-			reg = <0 0xe67b0000 0 0x1000>;
-			interrupts = <GIC_SPI 196 IRQ_TYPE_LEVEL_HIGH>,
-				     <GIC_SPI 197 IRQ_TYPE_LEVEL_HIGH>;
-			power-domains = <&sysc R8A77980_PD_ALWAYS_ON>;
-			#iommu-cells = <1>;
-		};
-
-		ipmmu_rt: mmu@ffc80000 {
-			compatible = "renesas,ipmmu-r8a77980";
-			reg = <0 0xffc80000 0 0x1000>;
-			renesas,ipmmu-main = <&ipmmu_mm 10>;
-			power-domains = <&sysc R8A77980_PD_ALWAYS_ON>;
-			#iommu-cells = <1>;
-		};
-
-		ipmmu_vc0: mmu@fe6b0000 {
-			compatible = "renesas,ipmmu-r8a77980";
-			reg = <0 0xfe6b0000 0 0x1000>;
-			renesas,ipmmu-main = <&ipmmu_mm 12>;
-			power-domains = <&sysc R8A77980_PD_ALWAYS_ON>;
-			#iommu-cells = <1>;
-		};
-
-		ipmmu_vi0: mmu@febd0000 {
-			compatible = "renesas,ipmmu-r8a77980";
-			reg = <0 0xfebd0000 0 0x1000>;
-			renesas,ipmmu-main = <&ipmmu_mm 14>;
-			power-domains = <&sysc R8A77980_PD_ALWAYS_ON>;
-			#iommu-cells = <1>;
 		};
 
 		avb: ethernet@e6800000 {
@@ -1201,18 +1132,6 @@
 			#iommu-cells = <1>;
 		};
 
-		gether: ethernet@e7400000 {
-			compatible = "renesas,gether-r8a77980";
-			reg = <0 0xe7400000 0 0x1000>;
-			interrupts = <GIC_SPI 21 IRQ_TYPE_LEVEL_HIGH>;
-			clocks = <&cpg CPG_MOD 813>;
-			power-domains = <&sysc R8A77980_PD_ALWAYS_ON>;
-			resets = <&cpg 813>;
-			#address-cells = <1>;
-			#size-cells = <0>;
-			status = "disabled";
-		};
-
 		mmc0: mmc@ee140000 {
 			compatible = "renesas,sdhi-r8a77980",
 				     "renesas,rcar-gen3-sdhi";
@@ -1242,8 +1161,6 @@
 			resets = <&cpg 408>;
 		};
 
-<<<<<<< HEAD
-=======
 		pciec: pcie@fe000000 {
 			compatible = "renesas,pcie-r8a77980",
 				     "renesas,pcie-rcar-gen3";
@@ -1276,7 +1193,6 @@
 			status = "disabled";
 		};
 
->>>>>>> 0fd79184
 		vspd0: vsp@fea20000 {
 			compatible = "renesas,vsp2";
 			reg = <0 0xfea20000 0 0x5000>;
@@ -1295,8 +1211,6 @@
 			resets = <&cpg 603>;
 		};
 
-<<<<<<< HEAD
-=======
 		csi40: csi2@feaa0000 {
 			compatible = "renesas,r8a77980-csi2";
 			reg = <0 0xfeaa0000 0 0x10000>;
@@ -1375,7 +1289,6 @@
 			};
 		};
 
->>>>>>> 0fd79184
 		du: display@feb00000 {
 			compatible = "renesas,du-r8a77980",
 				     "renesas,du-r8a77970";
