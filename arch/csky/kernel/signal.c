--- conflicted
+++ resolved
@@ -66,10 +66,6 @@
 {
 	struct pt_regs *regs = current_pt_regs();
 	struct rt_sigframe __user *frame;
-<<<<<<< HEAD
-	struct task_struct *task;
-=======
->>>>>>> 6fb08f1a
 	sigset_t set;
 
 	/* Always make any pending restarted system calls return -EINTR */
@@ -94,12 +90,7 @@
 	return regs->a0;
 
 badframe:
-<<<<<<< HEAD
-	task = current;
-	force_sig(SIGSEGV, task);
-=======
 	force_sig(SIGSEGV);
->>>>>>> 6fb08f1a
 	return 0;
 }
 
