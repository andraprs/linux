--- conflicted
+++ resolved
@@ -347,9 +347,5 @@
 430	n64	fsopen				sys_fsopen
 431	n64	fsconfig			sys_fsconfig
 432	n64	fsmount				sys_fsmount
-<<<<<<< HEAD
 433	n64	fspick				sys_fspick
-=======
-433	n64	fspick				sys_fspick
-434	n64	pidfd_open			sys_pidfd_open
->>>>>>> 4ff96fb5
+434	n64	pidfd_open			sys_pidfd_open