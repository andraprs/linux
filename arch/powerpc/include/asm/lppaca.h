/*
 * lppaca.h
 * Copyright (C) 2001  Mike Corrigan IBM Corporation
 *
 * This program is free software; you can redistribute it and/or modify
 * it under the terms of the GNU General Public License as published by
 * the Free Software Foundation; either version 2 of the License, or
 * (at your option) any later version.
 *
 * This program is distributed in the hope that it will be useful,
 * but WITHOUT ANY WARRANTY; without even the implied warranty of
 * MERCHANTABILITY or FITNESS FOR A PARTICULAR PURPOSE.  See the
 * GNU General Public License for more details.
 *
 * You should have received a copy of the GNU General Public License
 * along with this program; if not, write to the Free Software
 * Foundation, Inc., 59 Temple Place, Suite 330, Boston, MA  02111-1307 USA
 */
#ifndef _ASM_POWERPC_LPPACA_H
#define _ASM_POWERPC_LPPACA_H
#ifdef __KERNEL__

/*
 * These definitions relate to hypervisors that only exist when using
 * a server type processor
 */
#ifdef CONFIG_PPC_BOOK3S

/*
 * This control block contains the data that is shared between the
 * hypervisor and the OS.
 */
#include <linux/cache.h>
#include <linux/threads.h>
#include <asm/types.h>
#include <asm/mmu.h>

/*
 * We only have to have statically allocated lppaca structs on
 * legacy iSeries, which supports at most 64 cpus.
 */
#define NR_LPPACAS	1

/*
 * The Hypervisor barfs if the lppaca crosses a page boundary.  A 1k
 * alignment is sufficient to prevent this
 */
struct lppaca {
	/* cacheline 1 contains read-only data */

	__be32	desc;			/* Eye catcher 0xD397D781 */
	__be16	size;			/* Size of this struct */
	u8	reserved1[3];
	u8	__old_status;		/* Old status, including shared proc */
	u8	reserved3[14];
	volatile __be32 dyn_hw_node_id;	/* Dynamic hardware node id */
	volatile __be32 dyn_hw_proc_id;	/* Dynamic hardware proc id */
	u8	reserved4[56];
	volatile u8 vphn_assoc_counts[8]; /* Virtual processor home node */
					  /* associativity change counters */
	u8	reserved5[32];

	/* cacheline 2 contains local read-write data */

	u8	reserved6[48];
	u8	cede_latency_hint;
	u8	ebb_regs_in_use;
	u8	reserved7[6];
	u8	dtl_enable_mask;	/* Dispatch Trace Log mask */
	u8	donate_dedicated_cpu;	/* Donate dedicated CPU cycles */
	u8	fpregs_in_use;
	u8	pmcregs_in_use;
	u8	reserved8[28];
	__be64	wait_state_cycles;	/* Wait cycles for this proc */
	u8	reserved9[28];
	__be16	slb_count;		/* # of SLBs to maintain */
	u8	idle;			/* Indicate OS is idle */
	u8	vmxregs_in_use;

	/* cacheline 3 is shared with other processors */

	/*
	 * This is the yield_count.  An "odd" value (low bit on) means that
	 * the processor is yielded (either because of an OS yield or a
	 * hypervisor preempt).  An even value implies that the processor is
	 * currently executing.
	 * NOTE: Even dedicated processor partitions can yield so this
	 * field cannot be used to determine if we are shared or dedicated.
	 */
	volatile __be32 yield_count;
	volatile __be32 dispersion_count; /* dispatch changed physical cpu */
	volatile __be64 cmo_faults;	/* CMO page fault count */
	volatile __be64 cmo_fault_time;	/* CMO page fault time */
	u8	reserved10[104];

	/* cacheline 4-5 */

	__be32	page_ins;		/* CMO Hint - # page ins by OS */
	u8	reserved11[148];
	volatile __be64 dtl_idx;		/* Dispatch Trace Log head index */
	u8	reserved12[96];
} __attribute__((__aligned__(0x400)));

extern struct lppaca lppaca[];

#define lppaca_of(cpu)	(*paca[cpu].lppaca_ptr)

/*
<<<<<<< HEAD
 * Old kernels used a reserved bit in the VPA to determine if it was running
 * in shared processor mode. New kernels look for a non zero yield count
 * but KVM still needs to set the bit to keep the old stuff happy.
=======
 * We are using a non architected field to determine if a partition is
 * shared or dedicated. This currently works on both KVM and PHYP, but
 * we will have to transition to something better.
>>>>>>> d8ec26d7
 */
#define LPPACA_OLD_SHARED_PROC		2

static inline bool lppaca_shared_proc(struct lppaca *l)
{
<<<<<<< HEAD
	return l->yield_count != 0;
=======
	return !!(l->__old_status & LPPACA_OLD_SHARED_PROC);
>>>>>>> d8ec26d7
}

/*
 * SLB shadow buffer structure as defined in the PAPR.  The save_area
 * contains adjacent ESID and VSID pairs for each shadowed SLB.  The
 * ESID is stored in the lower 64bits, then the VSID.
 */
struct slb_shadow {
	__be32	persistent;		/* Number of persistent SLBs */
	__be32	buffer_length;		/* Total shadow buffer length */
	__be64	reserved;
	struct	{
		__be64     esid;
		__be64	vsid;
	} save_area[SLB_NUM_BOLTED];
} ____cacheline_aligned;

extern struct slb_shadow slb_shadow[];

/*
 * Layout of entries in the hypervisor's dispatch trace log buffer.
 */
struct dtl_entry {
	u8	dispatch_reason;
	u8	preempt_reason;
	__be16	processor_id;
	__be32	enqueue_to_dispatch_time;
	__be32	ready_to_enqueue_time;
	__be32	waiting_to_ready_time;
	__be64	timebase;
	__be64	fault_addr;
	__be64	srr0;
	__be64	srr1;
};

#define DISPATCH_LOG_BYTES	4096	/* bytes per cpu */
#define N_DISPATCH_LOG		(DISPATCH_LOG_BYTES / sizeof(struct dtl_entry))

extern struct kmem_cache *dtl_cache;

/*
 * When CONFIG_VIRT_CPU_ACCOUNTING_NATIVE = y, the cpu accounting code controls
 * reading from the dispatch trace log.  If other code wants to consume
 * DTL entries, it can set this pointer to a function that will get
 * called once for each DTL entry that gets processed.
 */
extern void (*dtl_consumer)(struct dtl_entry *entry, u64 index);

#endif /* CONFIG_PPC_BOOK3S */
#endif /* __KERNEL__ */
#endif /* _ASM_POWERPC_LPPACA_H */<|MERGE_RESOLUTION|>--- conflicted
+++ resolved
@@ -106,25 +106,15 @@
 #define lppaca_of(cpu)	(*paca[cpu].lppaca_ptr)
 
 /*
-<<<<<<< HEAD
- * Old kernels used a reserved bit in the VPA to determine if it was running
- * in shared processor mode. New kernels look for a non zero yield count
- * but KVM still needs to set the bit to keep the old stuff happy.
-=======
  * We are using a non architected field to determine if a partition is
  * shared or dedicated. This currently works on both KVM and PHYP, but
  * we will have to transition to something better.
->>>>>>> d8ec26d7
  */
 #define LPPACA_OLD_SHARED_PROC		2
 
 static inline bool lppaca_shared_proc(struct lppaca *l)
 {
-<<<<<<< HEAD
-	return l->yield_count != 0;
-=======
 	return !!(l->__old_status & LPPACA_OLD_SHARED_PROC);
->>>>>>> d8ec26d7
 }
 
 /*
