--- conflicted
+++ resolved
@@ -100,15 +100,7 @@
 
 static void __init mmu_patch_cmp_limit(s32 *site, unsigned long mapped)
 {
-<<<<<<< HEAD
-	unsigned int instr = *(unsigned int *)patch_site_addr(site);
-
-	instr &= 0xffff0000;
-	instr |= (unsigned long)__va(mapped) >> 16;
-	patch_instruction_site(site, instr);
-=======
 	modify_instruction_site(site, 0xffff, (unsigned long)__va(mapped) >> 16);
->>>>>>> cf26057a
 }
 
 unsigned long __init mmu_mapin_ram(unsigned long top)
