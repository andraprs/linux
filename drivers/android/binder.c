--- conflicted
+++ resolved
@@ -93,14 +93,6 @@
 static int proc_show(struct seq_file *m, void *unused);
 DEFINE_SHOW_ATTRIBUTE(proc);
 
-<<<<<<< HEAD
-/* This is only defined in include/asm-arm/sizes.h */
-#ifndef SZ_1K
-#define SZ_1K                               0x400
-#endif
-
-=======
->>>>>>> 348b80b2
 #define FORBIDDEN_MMAP_FLAGS                (VM_WRITE)
 
 enum {
