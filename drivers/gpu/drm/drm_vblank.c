--- conflicted
+++ resolved
@@ -663,29 +663,17 @@
 	delta_ns = div_s64(1000000LL * (vpos * mode->crtc_htotal + hpos),
 			   mode->crtc_clock);
 
-<<<<<<< HEAD
-	/* save this only for debugging purposes */
+	/* Subtract time delta from raw timestamp to get final
+	 * vblank_time timestamp for end of vblank.
+	 */
+	*vblank_time = ktime_sub_ns(etime, delta_ns);
+
+	if ((drm_debug & DRM_UT_VBL) == 0)
+		return true;
+
 	ts_etime = ktime_to_timespec64(etime);
 	ts_vblank_time = ktime_to_timespec64(*vblank_time);
-	/* Subtract time delta from raw timestamp to get final
-	 * vblank_time timestamp for end of vblank.
-	 */
-	etime = ktime_sub_ns(etime, delta_ns);
-	*vblank_time = etime;
-
-=======
-	/* Subtract time delta from raw timestamp to get final
-	 * vblank_time timestamp for end of vblank.
-	 */
-	*vblank_time = ktime_sub_ns(etime, delta_ns);
-
-	if ((drm_debug & DRM_UT_VBL) == 0)
-		return true;
-
-	ts_etime = ktime_to_timespec64(etime);
-	ts_vblank_time = ktime_to_timespec64(*vblank_time);
-
->>>>>>> 661e50bc
+
 	DRM_DEBUG_VBL("crtc %u : v p(%d,%d)@ %lld.%06ld -> %lld.%06ld [e %d us, %d rep]\n",
 		      pipe, hpos, vpos,
 		      (u64)ts_etime.tv_sec, ts_etime.tv_nsec / 1000,
