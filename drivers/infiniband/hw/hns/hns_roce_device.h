/*
 * Copyright (c) 2016 Hisilicon Limited.
 *
 * This software is available to you under a choice of one of two
 * licenses.  You may choose to be licensed under the terms of the GNU
 * General Public License (GPL) Version 2, available from the file
 * COPYING in the main directory of this source tree, or the
 * OpenIB.org BSD license below:
 *
 *     Redistribution and use in source and binary forms, with or
 *     without modification, are permitted provided that the following
 *     conditions are met:
 *
 *      - Redistributions of source code must retain the above
 *        copyright notice, this list of conditions and the following
 *        disclaimer.
 *
 *      - Redistributions in binary form must reproduce the above
 *        copyright notice, this list of conditions and the following
 *        disclaimer in the documentation and/or other materials
 *        provided with the distribution.
 *
 * THE SOFTWARE IS PROVIDED "AS IS", WITHOUT WARRANTY OF ANY KIND,
 * EXPRESS OR IMPLIED, INCLUDING BUT NOT LIMITED TO THE WARRANTIES OF
 * MERCHANTABILITY, FITNESS FOR A PARTICULAR PURPOSE AND
 * NONINFRINGEMENT. IN NO EVENT SHALL THE AUTHORS OR COPYRIGHT HOLDERS
 * BE LIABLE FOR ANY CLAIM, DAMAGES OR OTHER LIABILITY, WHETHER IN AN
 * ACTION OF CONTRACT, TORT OR OTHERWISE, ARISING FROM, OUT OF OR IN
 * CONNECTION WITH THE SOFTWARE OR THE USE OR OTHER DEALINGS IN THE
 * SOFTWARE.
 */

#ifndef _HNS_ROCE_DEVICE_H
#define _HNS_ROCE_DEVICE_H

#include <rdma/ib_verbs.h>
#include <rdma/hns-abi.h>

#define PCI_REVISION_ID_HIP08			0x21
#define PCI_REVISION_ID_HIP09			0x30

#define HNS_ROCE_MAX_MSG_LEN			0x80000000

#define HNS_ROCE_IB_MIN_SQ_STRIDE		6

#define BA_BYTE_LEN				8

#define HNS_ROCE_MIN_CQE_NUM			0x40
#define HNS_ROCE_MIN_SRQ_WQE_NUM		1

#define HNS_ROCE_MAX_IRQ_NUM			128

#define HNS_ROCE_SGE_IN_WQE			2
#define HNS_ROCE_SGE_SHIFT			4

#define EQ_ENABLE				1
#define EQ_DISABLE				0

#define HNS_ROCE_CEQ				0
#define HNS_ROCE_AEQ				1

#define HNS_ROCE_CEQE_SIZE 0x4
#define HNS_ROCE_AEQE_SIZE 0x10

#define HNS_ROCE_V3_EQE_SIZE 0x40

#define HNS_ROCE_V2_CQE_SIZE 32
#define HNS_ROCE_V3_CQE_SIZE 64

#define HNS_ROCE_V2_QPC_SZ 256
#define HNS_ROCE_V3_QPC_SZ 512

#define HNS_ROCE_MAX_PORTS			6
#define HNS_ROCE_GID_SIZE			16
#define HNS_ROCE_SGE_SIZE			16
#define HNS_ROCE_DWQE_SIZE			65536

#define HNS_ROCE_HOP_NUM_0			0xff

#define MR_TYPE_MR				0x00
#define MR_TYPE_FRMR				0x01
#define MR_TYPE_DMA				0x03

#define HNS_ROCE_FRMR_MAX_PA			512

#define PKEY_ID					0xffff
#define NODE_DESC_SIZE				64
#define DB_REG_OFFSET				0x1000

/* Configure to HW for PAGE_SIZE larger than 4KB */
#define PG_SHIFT_OFFSET				(PAGE_SHIFT - 12)

#define HNS_ROCE_IDX_QUE_ENTRY_SZ		4
#define SRQ_DB_REG				0x230

#define HNS_ROCE_QP_BANK_NUM 8
#define HNS_ROCE_CQ_BANK_NUM 4

#define CQ_BANKID_SHIFT 2

enum {
	SERV_TYPE_RC,
	SERV_TYPE_UC,
	SERV_TYPE_RD,
	SERV_TYPE_UD,
	SERV_TYPE_XRC = 5,
};

enum hns_roce_qp_state {
	HNS_ROCE_QP_STATE_RST,
	HNS_ROCE_QP_STATE_INIT,
	HNS_ROCE_QP_STATE_RTR,
	HNS_ROCE_QP_STATE_RTS,
	HNS_ROCE_QP_STATE_SQD,
	HNS_ROCE_QP_STATE_ERR,
	HNS_ROCE_QP_NUM_STATE,
};

enum hns_roce_event {
	HNS_ROCE_EVENT_TYPE_PATH_MIG                  = 0x01,
	HNS_ROCE_EVENT_TYPE_PATH_MIG_FAILED           = 0x02,
	HNS_ROCE_EVENT_TYPE_COMM_EST                  = 0x03,
	HNS_ROCE_EVENT_TYPE_SQ_DRAINED                = 0x04,
	HNS_ROCE_EVENT_TYPE_WQ_CATAS_ERROR            = 0x05,
	HNS_ROCE_EVENT_TYPE_INV_REQ_LOCAL_WQ_ERROR    = 0x06,
	HNS_ROCE_EVENT_TYPE_LOCAL_WQ_ACCESS_ERROR     = 0x07,
	HNS_ROCE_EVENT_TYPE_SRQ_LIMIT_REACH           = 0x08,
	HNS_ROCE_EVENT_TYPE_SRQ_LAST_WQE_REACH        = 0x09,
	HNS_ROCE_EVENT_TYPE_SRQ_CATAS_ERROR           = 0x0a,
	HNS_ROCE_EVENT_TYPE_CQ_ACCESS_ERROR           = 0x0b,
	HNS_ROCE_EVENT_TYPE_CQ_OVERFLOW               = 0x0c,
	HNS_ROCE_EVENT_TYPE_CQ_ID_INVALID             = 0x0d,
	HNS_ROCE_EVENT_TYPE_PORT_CHANGE               = 0x0f,
	/* 0x10 and 0x11 is unused in currently application case */
	HNS_ROCE_EVENT_TYPE_DB_OVERFLOW               = 0x12,
	HNS_ROCE_EVENT_TYPE_MB                        = 0x13,
	HNS_ROCE_EVENT_TYPE_FLR			      = 0x15,
	HNS_ROCE_EVENT_TYPE_XRCD_VIOLATION	      = 0x16,
	HNS_ROCE_EVENT_TYPE_INVALID_XRCETH	      = 0x17,
};

#define HNS_ROCE_CAP_FLAGS_EX_SHIFT 12

enum {
	HNS_ROCE_CAP_FLAG_REREG_MR		= BIT(0),
	HNS_ROCE_CAP_FLAG_ROCE_V1_V2		= BIT(1),
	HNS_ROCE_CAP_FLAG_RQ_INLINE		= BIT(2),
	HNS_ROCE_CAP_FLAG_CQ_RECORD_DB		= BIT(3),
	HNS_ROCE_CAP_FLAG_QP_RECORD_DB		= BIT(4),
	HNS_ROCE_CAP_FLAG_SRQ			= BIT(5),
	HNS_ROCE_CAP_FLAG_XRC			= BIT(6),
	HNS_ROCE_CAP_FLAG_MW			= BIT(7),
	HNS_ROCE_CAP_FLAG_FRMR                  = BIT(8),
	HNS_ROCE_CAP_FLAG_QP_FLOW_CTRL		= BIT(9),
	HNS_ROCE_CAP_FLAG_ATOMIC		= BIT(10),
	HNS_ROCE_CAP_FLAG_DIRECT_WQE		= BIT(12),
	HNS_ROCE_CAP_FLAG_SDI_MODE		= BIT(14),
	HNS_ROCE_CAP_FLAG_STASH			= BIT(17),
};

#define HNS_ROCE_DB_TYPE_COUNT			2
#define HNS_ROCE_DB_UNIT_SIZE			4

enum {
	HNS_ROCE_DB_PER_PAGE = PAGE_SIZE / 4
};

enum hns_roce_reset_stage {
	HNS_ROCE_STATE_NON_RST,
	HNS_ROCE_STATE_RST_BEF_DOWN,
	HNS_ROCE_STATE_RST_DOWN,
	HNS_ROCE_STATE_RST_UNINIT,
	HNS_ROCE_STATE_RST_INIT,
	HNS_ROCE_STATE_RST_INITED,
};

enum hns_roce_instance_state {
	HNS_ROCE_STATE_NON_INIT,
	HNS_ROCE_STATE_INIT,
	HNS_ROCE_STATE_INITED,
	HNS_ROCE_STATE_UNINIT,
};

enum {
	HNS_ROCE_RST_DIRECT_RETURN		= 0,
};

#define HNS_ROCE_CMD_SUCCESS			1

/* The minimum page size is 4K for hardware */
#define HNS_HW_PAGE_SHIFT			12
#define HNS_HW_PAGE_SIZE			(1 << HNS_HW_PAGE_SHIFT)

struct hns_roce_uar {
	u64		pfn;
	unsigned long	index;
	unsigned long	logic_idx;
};

enum hns_roce_mmap_type {
	HNS_ROCE_MMAP_TYPE_DB = 1,
<<<<<<< HEAD
	HNS_ROCE_MMAP_TYPE_TPTR,
=======
	HNS_ROCE_MMAP_TYPE_DWQE,
>>>>>>> 754e0b0e
};

struct hns_user_mmap_entry {
	struct rdma_user_mmap_entry rdma_entry;
	enum hns_roce_mmap_type mmap_type;
	u64 address;
};

struct hns_roce_ucontext {
	struct ib_ucontext	ibucontext;
	struct hns_roce_uar	uar;
	struct list_head	page_list;
	struct mutex		page_mutex;
	struct hns_user_mmap_entry *db_mmap_entry;
<<<<<<< HEAD
	struct hns_user_mmap_entry *tptr_mmap_entry;
=======
>>>>>>> 754e0b0e
};

struct hns_roce_pd {
	struct ib_pd		ibpd;
	unsigned long		pdn;
};

struct hns_roce_xrcd {
	struct ib_xrcd ibxrcd;
	u32 xrcdn;
};

struct hns_roce_bitmap {
	/* Bitmap Traversal last a bit which is 1 */
	unsigned long		last;
	unsigned long		top;
	unsigned long		max;
	unsigned long		reserved_top;
	unsigned long		mask;
	spinlock_t		lock;
	unsigned long		*table;
};

struct hns_roce_ida {
	struct ida ida;
	u32 min; /* Lowest ID to allocate.  */
	u32 max; /* Highest ID to allocate. */
};

/* For Hardware Entry Memory */
struct hns_roce_hem_table {
	/* HEM type: 0 = qpc, 1 = mtt, 2 = cqc, 3 = srq, 4 = other */
	u32		type;
	/* HEM array elment num */
	unsigned long	num_hem;
	/* Single obj size */
	unsigned long	obj_size;
	unsigned long	table_chunk_size;
	int		lowmem;
	struct mutex	mutex;
	struct hns_roce_hem **hem;
	u64		**bt_l1;
	dma_addr_t	*bt_l1_dma_addr;
	u64		**bt_l0;
	dma_addr_t	*bt_l0_dma_addr;
};

struct hns_roce_buf_region {
	u32 offset; /* page offset */
	u32 count; /* page count */
	int hopnum; /* addressing hop num */
};

#define HNS_ROCE_MAX_BT_REGION	3
#define HNS_ROCE_MAX_BT_LEVEL	3
struct hns_roce_hem_list {
	struct list_head root_bt;
	/* link all bt dma mem by hop config */
	struct list_head mid_bt[HNS_ROCE_MAX_BT_REGION][HNS_ROCE_MAX_BT_LEVEL];
	struct list_head btm_bt; /* link all bottom bt in @mid_bt */
	dma_addr_t root_ba; /* pointer to the root ba table */
};

struct hns_roce_buf_attr {
	struct {
		size_t	size;  /* region size */
		int	hopnum; /* multi-hop addressing hop num */
	} region[HNS_ROCE_MAX_BT_REGION];
	unsigned int region_count; /* valid region count */
	unsigned int page_shift;  /* buffer page shift */
	unsigned int user_access; /* umem access flag */
	bool mtt_only; /* only alloc buffer-required MTT memory */
};

struct hns_roce_hem_cfg {
	dma_addr_t	root_ba; /* root BA table's address */
	bool		is_direct; /* addressing without BA table */
	unsigned int	ba_pg_shift; /* BA table page shift */
	unsigned int	buf_pg_shift; /* buffer page shift */
	unsigned int	buf_pg_count;  /* buffer page count */
	struct hns_roce_buf_region region[HNS_ROCE_MAX_BT_REGION];
	unsigned int	region_count;
};

/* memory translate region */
struct hns_roce_mtr {
	struct hns_roce_hem_list hem_list; /* multi-hop addressing resource */
	struct ib_umem		*umem; /* user space buffer */
	struct hns_roce_buf	*kmem; /* kernel space buffer */
	struct hns_roce_hem_cfg  hem_cfg; /* config for hardware addressing */
};

struct hns_roce_mw {
	struct ib_mw		ibmw;
	u32			pdn;
	u32			rkey;
	int			enabled; /* MW's active status */
	u32			pbl_hop_num;
	u32			pbl_ba_pg_sz;
	u32			pbl_buf_pg_sz;
};

struct hns_roce_mr {
	struct ib_mr		ibmr;
	u64			iova; /* MR's virtual original addr */
	u64			size; /* Address range of MR */
	u32			key; /* Key of MR */
	u32			pd;   /* PD num of MR */
	u32			access; /* Access permission of MR */
	int			enabled; /* MR's active status */
	int			type; /* MR's register type */
	u32			pbl_hop_num; /* multi-hop number */
	struct hns_roce_mtr	pbl_mtr;
	u32			npages;
	dma_addr_t		*page_list;
};

struct hns_roce_mr_table {
	struct hns_roce_ida mtpt_ida;
	struct hns_roce_hem_table	mtpt_table;
};

struct hns_roce_wq {
	u64		*wrid;     /* Work request ID */
	spinlock_t	lock;
	u32		wqe_cnt;  /* WQE num */
	u32		max_gs;
	u32		rsv_sge;
	u32		offset;
	u32		wqe_shift; /* WQE size */
	u32		head;
	u32		tail;
	void __iomem	*db_reg;
};

struct hns_roce_sge {
	unsigned int	sge_cnt; /* SGE num */
	u32		offset;
	u32		sge_shift; /* SGE size */
};

struct hns_roce_buf_list {
	void		*buf;
	dma_addr_t	map;
};

/*
 * %HNS_ROCE_BUF_DIRECT indicates that the all memory must be in a continuous
 * dma address range.
 *
 * %HNS_ROCE_BUF_NOSLEEP indicates that the caller cannot sleep.
 *
 * %HNS_ROCE_BUF_NOFAIL allocation only failed when allocated size is zero, even
 * the allocated size is smaller than the required size.
 */
enum {
	HNS_ROCE_BUF_DIRECT = BIT(0),
	HNS_ROCE_BUF_NOSLEEP = BIT(1),
	HNS_ROCE_BUF_NOFAIL = BIT(2),
};

struct hns_roce_buf {
	struct hns_roce_buf_list	*trunk_list;
	u32				ntrunks;
	u32				npages;
	unsigned int			trunk_shift;
	unsigned int			page_shift;
};

struct hns_roce_db_pgdir {
	struct list_head	list;
	DECLARE_BITMAP(order0, HNS_ROCE_DB_PER_PAGE);
	DECLARE_BITMAP(order1, HNS_ROCE_DB_PER_PAGE / HNS_ROCE_DB_TYPE_COUNT);
	unsigned long		*bits[HNS_ROCE_DB_TYPE_COUNT];
	u32			*page;
	dma_addr_t		db_dma;
};

struct hns_roce_user_db_page {
	struct list_head	list;
	struct ib_umem		*umem;
	unsigned long		user_virt;
	refcount_t		refcount;
};

struct hns_roce_db {
	u32		*db_record;
	union {
		struct hns_roce_db_pgdir *pgdir;
		struct hns_roce_user_db_page *user_page;
	} u;
	dma_addr_t	dma;
	void		*virt_addr;
	unsigned long	index;
	unsigned long	order;
};

struct hns_roce_cq {
	struct ib_cq			ib_cq;
	struct hns_roce_mtr		mtr;
	struct hns_roce_db		db;
	u32				flags;
	spinlock_t			lock;
	u32				cq_depth;
	u32				cons_index;
	u32				*set_ci_db;
	void __iomem			*db_reg;
	int				arm_sn;
	int				cqe_size;
	unsigned long			cqn;
	u32				vector;
	refcount_t			refcount;
	struct completion		free;
	struct list_head		sq_list; /* all qps on this send cq */
	struct list_head		rq_list; /* all qps on this recv cq */
	int				is_armed; /* cq is armed */
	struct list_head		node; /* all armed cqs are on a list */
};

struct hns_roce_idx_que {
	struct hns_roce_mtr		mtr;
	u32				entry_shift;
	unsigned long			*bitmap;
	u32				head;
	u32				tail;
};

struct hns_roce_srq {
	struct ib_srq		ibsrq;
	unsigned long		srqn;
	u32			wqe_cnt;
	int			max_gs;
	u32			rsv_sge;
	u32			wqe_shift;
	u32			cqn;
	u32			xrcdn;
	void __iomem		*db_reg;

	refcount_t		refcount;
	struct completion	free;

	struct hns_roce_mtr	buf_mtr;

	u64		       *wrid;
	struct hns_roce_idx_que idx_que;
	spinlock_t		lock;
	struct mutex		mutex;
	void (*event)(struct hns_roce_srq *srq, enum hns_roce_event event);
};

struct hns_roce_uar_table {
	struct hns_roce_bitmap bitmap;
};

struct hns_roce_bank {
	struct ida ida;
	u32 inuse; /* Number of IDs allocated */
	u32 min; /* Lowest ID to allocate.  */
	u32 max; /* Highest ID to allocate. */
	u32 next; /* Next ID to allocate. */
};

struct hns_roce_idx_table {
	u32 *spare_idx;
	u32 head;
	u32 tail;
};

struct hns_roce_qp_table {
	struct hns_roce_hem_table	qp_table;
	struct hns_roce_hem_table	irrl_table;
	struct hns_roce_hem_table	trrl_table;
	struct hns_roce_hem_table	sccc_table;
	struct mutex			scc_mutex;
	struct hns_roce_bank bank[HNS_ROCE_QP_BANK_NUM];
	struct mutex bank_mutex;
	struct hns_roce_idx_table	idx_table;
};

struct hns_roce_cq_table {
	struct xarray			array;
	struct hns_roce_hem_table	table;
	struct hns_roce_bank bank[HNS_ROCE_CQ_BANK_NUM];
	struct mutex			bank_mutex;
};

struct hns_roce_srq_table {
	struct hns_roce_ida		srq_ida;
	struct xarray			xa;
	struct hns_roce_hem_table	table;
};

struct hns_roce_av {
	u8 port;
	u8 gid_index;
	u8 stat_rate;
	u8 hop_limit;
	u32 flowlabel;
	u16 udp_sport;
	u8 sl;
	u8 tclass;
	u8 dgid[HNS_ROCE_GID_SIZE];
	u8 mac[ETH_ALEN];
	u16 vlan_id;
	u8 vlan_en;
};

struct hns_roce_ah {
	struct ib_ah		ibah;
	struct hns_roce_av	av;
};

struct hns_roce_cmd_context {
	struct completion	done;
	int			result;
	int			next;
	u64			out_param;
	u16			token;
	u16			busy;
};

struct hns_roce_cmdq {
	struct dma_pool		*pool;
	struct semaphore	poll_sem;
	/*
	 * Event mode: cmd register mutex protection,
	 * ensure to not exceed max_cmds and user use limit region
	 */
	struct semaphore	event_sem;
	int			max_cmds;
	spinlock_t		context_lock;
	int			free_head;
	struct hns_roce_cmd_context *context;
	/*
	 * Process whether use event mode, init default non-zero
	 * After the event queue of cmd event ready,
	 * can switch into event mode
	 * close device, switch into poll mode(non event mode)
	 */
	u8			use_events;
};

struct hns_roce_cmd_mailbox {
	void		       *buf;
	dma_addr_t		dma;
};

struct hns_roce_dev;

struct hns_roce_rinl_sge {
	void			*addr;
	u32			len;
};

struct hns_roce_rinl_wqe {
	struct hns_roce_rinl_sge *sg_list;
	u32			 sge_cnt;
};

struct hns_roce_rinl_buf {
	struct hns_roce_rinl_wqe *wqe_list;
	u32			 wqe_cnt;
};

enum {
	HNS_ROCE_FLUSH_FLAG = 0,
};

struct hns_roce_work {
	struct hns_roce_dev *hr_dev;
	struct work_struct work;
	int event_type;
	int sub_type;
	u32 queue_num;
};

struct hns_roce_qp {
	struct ib_qp		ibqp;
	struct hns_roce_wq	rq;
	struct hns_roce_db	rdb;
	struct hns_roce_db	sdb;
	unsigned long		en_flags;
	u32			doorbell_qpn;
	enum ib_sig_type	sq_signal_bits;
	struct hns_roce_wq	sq;

	struct hns_roce_mtr	mtr;

	u32			buff_size;
	struct mutex		mutex;
	u8			port;
	u8			phy_port;
	u8			sl;
	u8			resp_depth;
	u8			state;
	u32                     atomic_rd_en;
	u32			qkey;
	void			(*event)(struct hns_roce_qp *qp,
					 enum hns_roce_event event_type);
	unsigned long		qpn;

	u32			xrcdn;

	refcount_t		refcount;
	struct completion	free;

	struct hns_roce_sge	sge;
	u32			next_sge;
	enum ib_mtu		path_mtu;
	u32			max_inline_data;

	/* 0: flush needed, 1: unneeded */
	unsigned long		flush_flag;
	struct hns_roce_work	flush_work;
	struct hns_roce_rinl_buf rq_inl_buf;
	struct list_head	node; /* all qps are on a list */
	struct list_head	rq_node; /* all recv qps are on a list */
	struct list_head	sq_node; /* all send qps are on a list */
	struct hns_user_mmap_entry *dwqe_mmap_entry;
};

struct hns_roce_ib_iboe {
	spinlock_t		lock;
	struct net_device      *netdevs[HNS_ROCE_MAX_PORTS];
	struct notifier_block	nb;
	u8			phy_port[HNS_ROCE_MAX_PORTS];
};

struct hns_roce_ceqe {
	__le32	comp;
	__le32	rsv[15];
};

struct hns_roce_aeqe {
	__le32 asyn;
	union {
		struct {
			__le32 num;
			u32 rsv0;
			u32 rsv1;
		} queue_event;

		struct {
			__le64  out_param;
			__le16  token;
			u8	status;
			u8	rsv0;
		} __packed cmd;
	 } event;
	__le32 rsv[12];
};

struct hns_roce_eq {
	struct hns_roce_dev		*hr_dev;
	void __iomem			*db_reg;

	int				type_flag; /* Aeq:1 ceq:0 */
	int				eqn;
	u32				entries;
	int				eqe_size;
	int				irq;
	u32				cons_index;
	int				over_ignore;
	int				coalesce;
	int				arm_st;
	int				hop_num;
	struct hns_roce_mtr		mtr;
	u16				eq_max_cnt;
	u32				eq_period;
	int				shift;
	int				event_type;
	int				sub_type;
};

struct hns_roce_eq_table {
	struct hns_roce_eq	*eq;
};

enum cong_type {
	CONG_TYPE_DCQCN,
	CONG_TYPE_LDCP,
	CONG_TYPE_HC3,
	CONG_TYPE_DIP,
};

struct hns_roce_caps {
	u64		fw_ver;
	u8		num_ports;
	int		gid_table_len[HNS_ROCE_MAX_PORTS];
	int		pkey_table_len[HNS_ROCE_MAX_PORTS];
	int		local_ca_ack_delay;
	int		num_uars;
	u32		phy_num_uars;
	u32		max_sq_sg;
	u32		max_sq_inline;
	u32		max_rq_sg;
	u32		max_extend_sg;
	u32		num_qps;
	u32		num_pi_qps;
	u32		reserved_qps;
	int		num_qpc_timer;
	int		num_cqc_timer;
	u32		num_srqs;
	u32		max_wqes;
	u32		max_srq_wrs;
	u32		max_srq_sges;
	u32		max_sq_desc_sz;
	u32		max_rq_desc_sz;
	u32		max_srq_desc_sz;
	int		max_qp_init_rdma;
	int		max_qp_dest_rdma;
	u32		num_cqs;
	u32		max_cqes;
	u32		min_cqes;
	u32		min_wqes;
	u32		reserved_cqs;
	u32		reserved_srqs;
	int		num_aeq_vectors;
	int		num_comp_vectors;
	int		num_other_vectors;
	u32		num_mtpts;
	u32		num_mtt_segs;
	u32		num_srqwqe_segs;
	u32		num_idx_segs;
	int		reserved_mrws;
	int		reserved_uars;
	int		num_pds;
	int		reserved_pds;
	u32		num_xrcds;
	u32		reserved_xrcds;
	u32		mtt_entry_sz;
	u32		cqe_sz;
	u32		page_size_cap;
	u32		reserved_lkey;
	int		mtpt_entry_sz;
	int		qpc_sz;
	int		irrl_entry_sz;
	int		trrl_entry_sz;
	int		cqc_entry_sz;
	int		sccc_sz;
	int		qpc_timer_entry_sz;
	int		cqc_timer_entry_sz;
	int		srqc_entry_sz;
	int		idx_entry_sz;
	u32		pbl_ba_pg_sz;
	u32		pbl_buf_pg_sz;
	u32		pbl_hop_num;
	int		aeqe_depth;
	int		ceqe_depth;
	u32		aeqe_size;
	u32		ceqe_size;
	enum ib_mtu	max_mtu;
	u32		qpc_bt_num;
	u32		qpc_timer_bt_num;
	u32		srqc_bt_num;
	u32		cqc_bt_num;
	u32		cqc_timer_bt_num;
	u32		mpt_bt_num;
	u32		eqc_bt_num;
	u32		smac_bt_num;
	u32		sgid_bt_num;
	u32		sccc_bt_num;
	u32		gmv_bt_num;
	u32		qpc_ba_pg_sz;
	u32		qpc_buf_pg_sz;
	u32		qpc_hop_num;
	u32		srqc_ba_pg_sz;
	u32		srqc_buf_pg_sz;
	u32		srqc_hop_num;
	u32		cqc_ba_pg_sz;
	u32		cqc_buf_pg_sz;
	u32		cqc_hop_num;
	u32		mpt_ba_pg_sz;
	u32		mpt_buf_pg_sz;
	u32		mpt_hop_num;
	u32		mtt_ba_pg_sz;
	u32		mtt_buf_pg_sz;
	u32		mtt_hop_num;
	u32		wqe_sq_hop_num;
	u32		wqe_sge_hop_num;
	u32		wqe_rq_hop_num;
	u32		sccc_ba_pg_sz;
	u32		sccc_buf_pg_sz;
	u32		sccc_hop_num;
	u32		qpc_timer_ba_pg_sz;
	u32		qpc_timer_buf_pg_sz;
	u32		qpc_timer_hop_num;
	u32		cqc_timer_ba_pg_sz;
	u32		cqc_timer_buf_pg_sz;
	u32		cqc_timer_hop_num;
	u32		cqe_ba_pg_sz; /* page_size = 4K*(2^cqe_ba_pg_sz) */
	u32		cqe_buf_pg_sz;
	u32		cqe_hop_num;
	u32		srqwqe_ba_pg_sz;
	u32		srqwqe_buf_pg_sz;
	u32		srqwqe_hop_num;
	u32		idx_ba_pg_sz;
	u32		idx_buf_pg_sz;
	u32		idx_hop_num;
	u32		eqe_ba_pg_sz;
	u32		eqe_buf_pg_sz;
	u32		eqe_hop_num;
	u32		gmv_entry_num;
	u32		gmv_entry_sz;
	u32		gmv_ba_pg_sz;
	u32		gmv_buf_pg_sz;
	u32		gmv_hop_num;
	u32		sl_num;
	u32		llm_buf_pg_sz;
	u32		chunk_sz; /* chunk size in non multihop mode */
	u64		flags;
	u16		default_ceq_max_cnt;
	u16		default_ceq_period;
	u16		default_aeq_max_cnt;
	u16		default_aeq_period;
	u16		default_aeq_arm_st;
	u16		default_ceq_arm_st;
	enum cong_type	cong_type;
};

struct hns_roce_dfx_hw {
	int (*query_cqc_info)(struct hns_roce_dev *hr_dev, u32 cqn,
			      int *buffer);
};

enum hns_roce_device_state {
	HNS_ROCE_DEVICE_STATE_INITED,
	HNS_ROCE_DEVICE_STATE_RST_DOWN,
	HNS_ROCE_DEVICE_STATE_UNINIT,
};

struct hns_roce_hw {
	int (*cmq_init)(struct hns_roce_dev *hr_dev);
	void (*cmq_exit)(struct hns_roce_dev *hr_dev);
	int (*hw_profile)(struct hns_roce_dev *hr_dev);
	int (*hw_init)(struct hns_roce_dev *hr_dev);
	void (*hw_exit)(struct hns_roce_dev *hr_dev);
	int (*post_mbox)(struct hns_roce_dev *hr_dev, u64 in_param,
			 u64 out_param, u32 in_modifier, u8 op_modifier, u16 op,
			 u16 token, int event);
	int (*poll_mbox_done)(struct hns_roce_dev *hr_dev,
			      unsigned int timeout);
	bool (*chk_mbox_avail)(struct hns_roce_dev *hr_dev, bool *is_busy);
	int (*set_gid)(struct hns_roce_dev *hr_dev, int gid_index,
		       const union ib_gid *gid, const struct ib_gid_attr *attr);
	int (*set_mac)(struct hns_roce_dev *hr_dev, u8 phy_port,
		       const u8 *addr);
<<<<<<< HEAD
	void (*set_mtu)(struct hns_roce_dev *hr_dev, u8 phy_port,
			enum ib_mtu mtu);
=======
>>>>>>> 754e0b0e
	int (*write_mtpt)(struct hns_roce_dev *hr_dev, void *mb_buf,
			  struct hns_roce_mr *mr);
	int (*rereg_write_mtpt)(struct hns_roce_dev *hr_dev,
				struct hns_roce_mr *mr, int flags,
				void *mb_buf);
	int (*frmr_write_mtpt)(struct hns_roce_dev *hr_dev, void *mb_buf,
			       struct hns_roce_mr *mr);
	int (*mw_write_mtpt)(void *mb_buf, struct hns_roce_mw *mw);
	void (*write_cqc)(struct hns_roce_dev *hr_dev,
			  struct hns_roce_cq *hr_cq, void *mb_buf, u64 *mtts,
			  dma_addr_t dma_handle);
	int (*set_hem)(struct hns_roce_dev *hr_dev,
		       struct hns_roce_hem_table *table, int obj, int step_idx);
	int (*clear_hem)(struct hns_roce_dev *hr_dev,
			 struct hns_roce_hem_table *table, int obj,
			 int step_idx);
	int (*modify_qp)(struct ib_qp *ibqp, const struct ib_qp_attr *attr,
			 int attr_mask, enum ib_qp_state cur_state,
			 enum ib_qp_state new_state);
	int (*qp_flow_control_init)(struct hns_roce_dev *hr_dev,
			 struct hns_roce_qp *hr_qp);
	int (*init_eq)(struct hns_roce_dev *hr_dev);
	void (*cleanup_eq)(struct hns_roce_dev *hr_dev);
	int (*write_srqc)(struct hns_roce_srq *srq, void *mb_buf);
	const struct ib_device_ops *hns_roce_dev_ops;
	const struct ib_device_ops *hns_roce_dev_srq_ops;
};

struct hns_roce_dev {
	struct ib_device	ib_dev;
	struct pci_dev		*pci_dev;
	struct device		*dev;
	struct hns_roce_uar     priv_uar;
	const char		*irq_names[HNS_ROCE_MAX_IRQ_NUM];
	spinlock_t		sm_lock;
	bool			active;
	bool			is_reset;
	bool			dis_db;
	unsigned long		reset_cnt;
	struct hns_roce_ib_iboe iboe;
	enum hns_roce_device_state state;
	struct list_head	qp_list; /* list of all qps on this dev */
	spinlock_t		qp_list_lock; /* protect qp_list */
	struct list_head	dip_list; /* list of all dest ips on this dev */
	spinlock_t		dip_list_lock; /* protect dip_list */

	struct list_head        pgdir_list;
	struct mutex            pgdir_mutex;
	int			irq[HNS_ROCE_MAX_IRQ_NUM];
	u8 __iomem		*reg_base;
	void __iomem		*mem_base;
	struct hns_roce_caps	caps;
	struct xarray		qp_table_xa;

	unsigned char	dev_addr[HNS_ROCE_MAX_PORTS][ETH_ALEN];
	u64			sys_image_guid;
	u32                     vendor_id;
	u32                     vendor_part_id;
	u32                     hw_rev;
	void __iomem            *priv_addr;

	struct hns_roce_cmdq	cmd;
	struct hns_roce_ida pd_ida;
	struct hns_roce_ida xrcd_ida;
	struct hns_roce_ida uar_ida;
	struct hns_roce_mr_table  mr_table;
	struct hns_roce_cq_table  cq_table;
	struct hns_roce_srq_table srq_table;
	struct hns_roce_qp_table  qp_table;
	struct hns_roce_eq_table  eq_table;
	struct hns_roce_hem_table  qpc_timer_table;
	struct hns_roce_hem_table  cqc_timer_table;
	/* GMV is the memory area that the driver allocates for the hardware
	 * to store SGID, SMAC and VLAN information.
	 */
	struct hns_roce_hem_table  gmv_table;

	int			cmd_mod;
	int			loop_idc;
	u32			sdb_offset;
	u32			odb_offset;
	const struct hns_roce_hw *hw;
	void			*priv;
	struct workqueue_struct *irq_workq;
	const struct hns_roce_dfx_hw *dfx;
	u32 func_num;
	u32 is_vf;
	u32 cong_algo_tmpl_id;
	u64 dwqe_page;
};

static inline struct hns_roce_dev *to_hr_dev(struct ib_device *ib_dev)
{
	return container_of(ib_dev, struct hns_roce_dev, ib_dev);
}

static inline struct hns_roce_ucontext
			*to_hr_ucontext(struct ib_ucontext *ibucontext)
{
	return container_of(ibucontext, struct hns_roce_ucontext, ibucontext);
}

static inline struct hns_roce_pd *to_hr_pd(struct ib_pd *ibpd)
{
	return container_of(ibpd, struct hns_roce_pd, ibpd);
}

static inline struct hns_roce_xrcd *to_hr_xrcd(struct ib_xrcd *ibxrcd)
{
	return container_of(ibxrcd, struct hns_roce_xrcd, ibxrcd);
}

static inline struct hns_roce_ah *to_hr_ah(struct ib_ah *ibah)
{
	return container_of(ibah, struct hns_roce_ah, ibah);
}

static inline struct hns_roce_mr *to_hr_mr(struct ib_mr *ibmr)
{
	return container_of(ibmr, struct hns_roce_mr, ibmr);
}

static inline struct hns_roce_mw *to_hr_mw(struct ib_mw *ibmw)
{
	return container_of(ibmw, struct hns_roce_mw, ibmw);
}

static inline struct hns_roce_qp *to_hr_qp(struct ib_qp *ibqp)
{
	return container_of(ibqp, struct hns_roce_qp, ibqp);
}

static inline struct hns_roce_cq *to_hr_cq(struct ib_cq *ib_cq)
{
	return container_of(ib_cq, struct hns_roce_cq, ib_cq);
}

static inline struct hns_roce_srq *to_hr_srq(struct ib_srq *ibsrq)
{
	return container_of(ibsrq, struct hns_roce_srq, ibsrq);
}

static inline struct hns_user_mmap_entry *
to_hns_mmap(struct rdma_user_mmap_entry *rdma_entry)
{
	return container_of(rdma_entry, struct hns_user_mmap_entry, rdma_entry);
}

static inline void hns_roce_write64_k(__le32 val[2], void __iomem *dest)
{
	writeq(*(u64 *)val, dest);
}

static inline struct hns_roce_qp
	*__hns_roce_qp_lookup(struct hns_roce_dev *hr_dev, u32 qpn)
{
	return xa_load(&hr_dev->qp_table_xa, qpn);
}

static inline void *hns_roce_buf_offset(struct hns_roce_buf *buf,
					unsigned int offset)
{
	return (char *)(buf->trunk_list[offset >> buf->trunk_shift].buf) +
			(offset & ((1 << buf->trunk_shift) - 1));
}

static inline dma_addr_t hns_roce_buf_dma_addr(struct hns_roce_buf *buf,
					       unsigned int offset)
{
	return buf->trunk_list[offset >> buf->trunk_shift].map +
			(offset & ((1 << buf->trunk_shift) - 1));
}

static inline dma_addr_t hns_roce_buf_page(struct hns_roce_buf *buf, u32 idx)
{
	return hns_roce_buf_dma_addr(buf, idx << buf->page_shift);
}

#define hr_hw_page_align(x)		ALIGN(x, 1 << HNS_HW_PAGE_SHIFT)

static inline u64 to_hr_hw_page_addr(u64 addr)
{
	return addr >> HNS_HW_PAGE_SHIFT;
}

static inline u32 to_hr_hw_page_shift(u32 page_shift)
{
	return page_shift - HNS_HW_PAGE_SHIFT;
}

static inline u32 to_hr_hem_hopnum(u32 hopnum, u32 count)
{
	if (count > 0)
		return hopnum == HNS_ROCE_HOP_NUM_0 ? 0 : hopnum;

	return 0;
}

static inline u32 to_hr_hem_entries_size(u32 count, u32 buf_shift)
{
	return hr_hw_page_align(count << buf_shift);
}

static inline u32 to_hr_hem_entries_count(u32 count, u32 buf_shift)
{
	return hr_hw_page_align(count << buf_shift) >> buf_shift;
}

static inline u32 to_hr_hem_entries_shift(u32 count, u32 buf_shift)
{
	if (!count)
		return 0;

	return ilog2(to_hr_hem_entries_count(count, buf_shift));
}

#define DSCP_SHIFT 2

static inline u8 get_tclass(const struct ib_global_route *grh)
{
	return grh->sgid_attr->gid_type == IB_GID_TYPE_ROCE_UDP_ENCAP ?
	       grh->traffic_class >> DSCP_SHIFT : grh->traffic_class;
}

void hns_roce_init_uar_table(struct hns_roce_dev *dev);
int hns_roce_uar_alloc(struct hns_roce_dev *dev, struct hns_roce_uar *uar);

int hns_roce_cmd_init(struct hns_roce_dev *hr_dev);
void hns_roce_cmd_cleanup(struct hns_roce_dev *hr_dev);
void hns_roce_cmd_event(struct hns_roce_dev *hr_dev, u16 token, u8 status,
			u64 out_param);
int hns_roce_cmd_use_events(struct hns_roce_dev *hr_dev);
void hns_roce_cmd_use_polling(struct hns_roce_dev *hr_dev);

/* hns roce hw need current block and next block addr from mtt */
#define MTT_MIN_COUNT	 2
int hns_roce_mtr_find(struct hns_roce_dev *hr_dev, struct hns_roce_mtr *mtr,
		      u32 offset, u64 *mtt_buf, int mtt_max, u64 *base_addr);
int hns_roce_mtr_create(struct hns_roce_dev *hr_dev, struct hns_roce_mtr *mtr,
			struct hns_roce_buf_attr *buf_attr,
			unsigned int page_shift, struct ib_udata *udata,
			unsigned long user_addr);
void hns_roce_mtr_destroy(struct hns_roce_dev *hr_dev,
			  struct hns_roce_mtr *mtr);
int hns_roce_mtr_map(struct hns_roce_dev *hr_dev, struct hns_roce_mtr *mtr,
		     dma_addr_t *pages, unsigned int page_cnt);

void hns_roce_init_pd_table(struct hns_roce_dev *hr_dev);
void hns_roce_init_mr_table(struct hns_roce_dev *hr_dev);
void hns_roce_init_cq_table(struct hns_roce_dev *hr_dev);
int hns_roce_init_qp_table(struct hns_roce_dev *hr_dev);
void hns_roce_init_srq_table(struct hns_roce_dev *hr_dev);
void hns_roce_init_xrcd_table(struct hns_roce_dev *hr_dev);

void hns_roce_cleanup_eq_table(struct hns_roce_dev *hr_dev);
void hns_roce_cleanup_cq_table(struct hns_roce_dev *hr_dev);
void hns_roce_cleanup_qp_table(struct hns_roce_dev *hr_dev);

void hns_roce_cleanup_bitmap(struct hns_roce_dev *hr_dev);

int hns_roce_create_ah(struct ib_ah *ah, struct rdma_ah_init_attr *init_attr,
		       struct ib_udata *udata);
int hns_roce_query_ah(struct ib_ah *ibah, struct rdma_ah_attr *ah_attr);
static inline int hns_roce_destroy_ah(struct ib_ah *ah, u32 flags)
{
	return 0;
}

int hns_roce_alloc_pd(struct ib_pd *pd, struct ib_udata *udata);
int hns_roce_dealloc_pd(struct ib_pd *pd, struct ib_udata *udata);

struct ib_mr *hns_roce_get_dma_mr(struct ib_pd *pd, int acc);
struct ib_mr *hns_roce_reg_user_mr(struct ib_pd *pd, u64 start, u64 length,
				   u64 virt_addr, int access_flags,
				   struct ib_udata *udata);
struct ib_mr *hns_roce_rereg_user_mr(struct ib_mr *mr, int flags, u64 start,
				     u64 length, u64 virt_addr,
				     int mr_access_flags, struct ib_pd *pd,
				     struct ib_udata *udata);
struct ib_mr *hns_roce_alloc_mr(struct ib_pd *pd, enum ib_mr_type mr_type,
				u32 max_num_sg);
int hns_roce_map_mr_sg(struct ib_mr *ibmr, struct scatterlist *sg, int sg_nents,
		       unsigned int *sg_offset);
int hns_roce_dereg_mr(struct ib_mr *ibmr, struct ib_udata *udata);
int hns_roce_hw_destroy_mpt(struct hns_roce_dev *hr_dev,
			    struct hns_roce_cmd_mailbox *mailbox,
			    unsigned long mpt_index);
unsigned long key_to_hw_index(u32 key);

int hns_roce_alloc_mw(struct ib_mw *mw, struct ib_udata *udata);
int hns_roce_dealloc_mw(struct ib_mw *ibmw);

void hns_roce_buf_free(struct hns_roce_dev *hr_dev, struct hns_roce_buf *buf);
struct hns_roce_buf *hns_roce_buf_alloc(struct hns_roce_dev *hr_dev, u32 size,
					u32 page_shift, u32 flags);

int hns_roce_get_kmem_bufs(struct hns_roce_dev *hr_dev, dma_addr_t *bufs,
			   int buf_cnt, struct hns_roce_buf *buf,
			   unsigned int page_shift);
int hns_roce_get_umem_bufs(struct hns_roce_dev *hr_dev, dma_addr_t *bufs,
			   int buf_cnt, struct ib_umem *umem,
			   unsigned int page_shift);

int hns_roce_create_srq(struct ib_srq *srq,
			struct ib_srq_init_attr *srq_init_attr,
			struct ib_udata *udata);
int hns_roce_modify_srq(struct ib_srq *ibsrq, struct ib_srq_attr *srq_attr,
			enum ib_srq_attr_mask srq_attr_mask,
			struct ib_udata *udata);
int hns_roce_destroy_srq(struct ib_srq *ibsrq, struct ib_udata *udata);

int hns_roce_alloc_xrcd(struct ib_xrcd *ib_xrcd, struct ib_udata *udata);
int hns_roce_dealloc_xrcd(struct ib_xrcd *ib_xrcd, struct ib_udata *udata);

int hns_roce_create_qp(struct ib_qp *ib_qp, struct ib_qp_init_attr *init_attr,
		       struct ib_udata *udata);
int hns_roce_modify_qp(struct ib_qp *ibqp, struct ib_qp_attr *attr,
		       int attr_mask, struct ib_udata *udata);
void init_flush_work(struct hns_roce_dev *hr_dev, struct hns_roce_qp *hr_qp);
void *hns_roce_get_recv_wqe(struct hns_roce_qp *hr_qp, unsigned int n);
void *hns_roce_get_send_wqe(struct hns_roce_qp *hr_qp, unsigned int n);
void *hns_roce_get_extend_sge(struct hns_roce_qp *hr_qp, unsigned int n);
bool hns_roce_wq_overflow(struct hns_roce_wq *hr_wq, u32 nreq,
			  struct ib_cq *ib_cq);
enum hns_roce_qp_state to_hns_roce_state(enum ib_qp_state state);
void hns_roce_lock_cqs(struct hns_roce_cq *send_cq,
		       struct hns_roce_cq *recv_cq);
void hns_roce_unlock_cqs(struct hns_roce_cq *send_cq,
			 struct hns_roce_cq *recv_cq);
void hns_roce_qp_remove(struct hns_roce_dev *hr_dev, struct hns_roce_qp *hr_qp);
void hns_roce_qp_destroy(struct hns_roce_dev *hr_dev, struct hns_roce_qp *hr_qp,
			 struct ib_udata *udata);
__be32 send_ieth(const struct ib_send_wr *wr);
int to_hr_qp_type(int qp_type);

int hns_roce_create_cq(struct ib_cq *ib_cq, const struct ib_cq_init_attr *attr,
		       struct ib_udata *udata);

int hns_roce_destroy_cq(struct ib_cq *ib_cq, struct ib_udata *udata);
int hns_roce_db_map_user(struct hns_roce_ucontext *context, unsigned long virt,
			 struct hns_roce_db *db);
void hns_roce_db_unmap_user(struct hns_roce_ucontext *context,
			    struct hns_roce_db *db);
int hns_roce_alloc_db(struct hns_roce_dev *hr_dev, struct hns_roce_db *db,
		      int order);
void hns_roce_free_db(struct hns_roce_dev *hr_dev, struct hns_roce_db *db);

void hns_roce_cq_completion(struct hns_roce_dev *hr_dev, u32 cqn);
void hns_roce_cq_event(struct hns_roce_dev *hr_dev, u32 cqn, int event_type);
void flush_cqe(struct hns_roce_dev *dev, struct hns_roce_qp *qp);
void hns_roce_qp_event(struct hns_roce_dev *hr_dev, u32 qpn, int event_type);
void hns_roce_srq_event(struct hns_roce_dev *hr_dev, u32 srqn, int event_type);
u8 hns_get_gid_index(struct hns_roce_dev *hr_dev, u32 port, int gid_index);
void hns_roce_handle_device_err(struct hns_roce_dev *hr_dev);
int hns_roce_init(struct hns_roce_dev *hr_dev);
void hns_roce_exit(struct hns_roce_dev *hr_dev);
int hns_roce_fill_res_cq_entry(struct sk_buff *msg,
			       struct ib_cq *ib_cq);
struct hns_user_mmap_entry *
hns_roce_user_mmap_entry_insert(struct ib_ucontext *ucontext, u64 address,
				size_t length,
				enum hns_roce_mmap_type mmap_type);
#endif /* _HNS_ROCE_DEVICE_H */<|MERGE_RESOLUTION|>--- conflicted
+++ resolved
@@ -199,11 +199,7 @@
 
 enum hns_roce_mmap_type {
 	HNS_ROCE_MMAP_TYPE_DB = 1,
-<<<<<<< HEAD
-	HNS_ROCE_MMAP_TYPE_TPTR,
-=======
 	HNS_ROCE_MMAP_TYPE_DWQE,
->>>>>>> 754e0b0e
 };
 
 struct hns_user_mmap_entry {
@@ -218,10 +214,6 @@
 	struct list_head	page_list;
 	struct mutex		page_mutex;
 	struct hns_user_mmap_entry *db_mmap_entry;
-<<<<<<< HEAD
-	struct hns_user_mmap_entry *tptr_mmap_entry;
-=======
->>>>>>> 754e0b0e
 };
 
 struct hns_roce_pd {
@@ -869,11 +861,6 @@
 		       const union ib_gid *gid, const struct ib_gid_attr *attr);
 	int (*set_mac)(struct hns_roce_dev *hr_dev, u8 phy_port,
 		       const u8 *addr);
-<<<<<<< HEAD
-	void (*set_mtu)(struct hns_roce_dev *hr_dev, u8 phy_port,
-			enum ib_mtu mtu);
-=======
->>>>>>> 754e0b0e
 	int (*write_mtpt)(struct hns_roce_dev *hr_dev, void *mb_buf,
 			  struct hns_roce_mr *mr);
 	int (*rereg_write_mtpt)(struct hns_roce_dev *hr_dev,
