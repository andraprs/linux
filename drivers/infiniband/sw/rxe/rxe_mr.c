// SPDX-License-Identifier: GPL-2.0 OR Linux-OpenIB
/*
 * Copyright (c) 2016 Mellanox Technologies Ltd. All rights reserved.
 * Copyright (c) 2015 System Fabric Works, Inc. All rights reserved.
 */

#include "rxe.h"
#include "rxe_loc.h"

/* Return a random 8 bit key value that is
 * different than the last_key. Set last_key to -1
 * if this is the first key for an MR or MW
 */
u8 rxe_get_next_key(u32 last_key)
{
	u8 key;

	do {
		get_random_bytes(&key, 1);
	} while (key == last_key);

	return key;
}

int mr_check_range(struct rxe_mr *mr, u64 iova, size_t length)
{
	struct rxe_map_set *set = mr->cur_map_set;

	switch (mr->type) {
	case IB_MR_TYPE_DMA:
		return 0;

	case IB_MR_TYPE_USER:
	case IB_MR_TYPE_MEM_REG:
		if (iova < set->iova || length > set->length ||
		    iova > set->iova + set->length - length)
			return -EFAULT;
		return 0;

	default:
		pr_warn("%s: mr type (%d) not supported\n",
			__func__, mr->type);
		return -EFAULT;
	}
}

#define IB_ACCESS_REMOTE	(IB_ACCESS_REMOTE_READ		\
				| IB_ACCESS_REMOTE_WRITE	\
				| IB_ACCESS_REMOTE_ATOMIC)

static void rxe_mr_init(int access, struct rxe_mr *mr)
{
	u32 lkey = mr->elem.index << 8 | rxe_get_next_key(-1);
	u32 rkey = (access & IB_ACCESS_REMOTE) ? lkey : 0;

	/* set ibmr->l/rkey and also copy into private l/rkey
	 * for user MRs these will always be the same
	 * for cases where caller 'owns' the key portion
	 * they may be different until REG_MR WQE is executed.
	 */
	mr->lkey = mr->ibmr.lkey = lkey;
	mr->rkey = mr->ibmr.rkey = rkey;

	mr->state = RXE_MR_STATE_INVALID;
	mr->map_shift = ilog2(RXE_BUF_PER_MAP);
}

static void rxe_mr_free_map_set(int num_map, struct rxe_map_set *set)
{
	int i;

	for (i = 0; i < num_map; i++)
		kfree(set->map[i]);

	kfree(set->map);
	kfree(set);
}

static int rxe_mr_alloc_map_set(int num_map, struct rxe_map_set **setp)
{
	int i;
	struct rxe_map_set *set;

	set = kmalloc(sizeof(*set), GFP_KERNEL);
	if (!set)
		goto err_out;

	set->map = kmalloc_array(num_map, sizeof(struct rxe_map *), GFP_KERNEL);
	if (!set->map)
		goto err_free_set;

	for (i = 0; i < num_map; i++) {
		set->map[i] = kmalloc(sizeof(struct rxe_map), GFP_KERNEL);
		if (!set->map[i])
			goto err_free_map;
	}

	*setp = set;

	return 0;

err_free_map:
	for (i--; i >= 0; i--)
		kfree(set->map[i]);

	kfree(set->map);
err_free_set:
	kfree(set);
err_out:
	return -ENOMEM;
}

/**
 * rxe_mr_alloc() - Allocate memory map array(s) for MR
 * @mr: Memory region
 * @num_buf: Number of buffer descriptors to support
 * @both: If non zero allocate both mr->map and mr->next_map
 *	  else just allocate mr->map. Used for fast MRs
 *
 * Return: 0 on success else an error
 */
static int rxe_mr_alloc(struct rxe_mr *mr, int num_buf, int both)
{
	int ret;
	int num_map;

	BUILD_BUG_ON(!is_power_of_2(RXE_BUF_PER_MAP));
	num_map = (num_buf + RXE_BUF_PER_MAP - 1) / RXE_BUF_PER_MAP;

	mr->map_shift = ilog2(RXE_BUF_PER_MAP);
	mr->map_mask = RXE_BUF_PER_MAP - 1;
	mr->num_buf = num_buf;
	mr->max_buf = num_map * RXE_BUF_PER_MAP;
	mr->num_map = num_map;

	ret = rxe_mr_alloc_map_set(num_map, &mr->cur_map_set);
	if (ret)
		return -ENOMEM;

	if (both) {
		ret = rxe_mr_alloc_map_set(num_map, &mr->next_map_set);
		if (ret)
			goto err_free;
	}

	return 0;

err_free:
	rxe_mr_free_map_set(mr->num_map, mr->cur_map_set);
	mr->cur_map_set = NULL;
	return -ENOMEM;
}

void rxe_mr_init_dma(struct rxe_pd *pd, int access, struct rxe_mr *mr)
{
	rxe_mr_init(access, mr);

	mr->ibmr.pd = &pd->ibpd;
	mr->access = access;
	mr->state = RXE_MR_STATE_VALID;
	mr->type = IB_MR_TYPE_DMA;
}

int rxe_mr_init_user(struct rxe_pd *pd, u64 start, u64 length, u64 iova,
		     int access, struct rxe_mr *mr)
{
	struct rxe_map_set	*set;
	struct rxe_map		**map;
	struct rxe_phys_buf	*buf = NULL;
	struct ib_umem		*umem;
	struct sg_page_iter	sg_iter;
	int			num_buf;
	void			*vaddr;
	int err;

	umem = ib_umem_get(pd->ibpd.device, start, length, access);
	if (IS_ERR(umem)) {
		pr_warn("%s: Unable to pin memory region err = %d\n",
			__func__, (int)PTR_ERR(umem));
		err = PTR_ERR(umem);
		goto err_out;
	}

	num_buf = ib_umem_num_pages(umem);

	rxe_mr_init(access, mr);

	err = rxe_mr_alloc(mr, num_buf, 0);
	if (err) {
		pr_warn("%s: Unable to allocate memory for map\n",
				__func__);
		goto err_release_umem;
	}

	set = mr->cur_map_set;
	set->page_shift = PAGE_SHIFT;
	set->page_mask = PAGE_SIZE - 1;

	num_buf = 0;
	map = set->map;

	if (length > 0) {
		buf = map[0]->buf;

		for_each_sgtable_page (&umem->sgt_append.sgt, &sg_iter, 0) {
			if (num_buf >= RXE_BUF_PER_MAP) {
				map++;
				buf = map[0]->buf;
				num_buf = 0;
			}

			vaddr = page_address(sg_page_iter_page(&sg_iter));
			if (!vaddr) {
				pr_warn("%s: Unable to get virtual address\n",
						__func__);
				err = -ENOMEM;
				goto err_release_umem;
			}

			buf->addr = (uintptr_t)vaddr;
			buf->size = PAGE_SIZE;
			num_buf++;
			buf++;
		}
	}

	mr->ibmr.pd = &pd->ibpd;
	mr->umem = umem;
	mr->access = access;
	mr->state = RXE_MR_STATE_VALID;
	mr->type = IB_MR_TYPE_USER;

	set->length = length;
	set->iova = iova;
	set->va = start;
	set->offset = ib_umem_offset(umem);

	return 0;

err_release_umem:
	ib_umem_release(umem);
err_out:
	return err;
}

int rxe_mr_init_fast(struct rxe_pd *pd, int max_pages, struct rxe_mr *mr)
{
	int err;

	/* always allow remote access for FMRs */
	rxe_mr_init(IB_ACCESS_REMOTE, mr);

	err = rxe_mr_alloc(mr, max_pages, 1);
	if (err)
		goto err1;

	mr->ibmr.pd = &pd->ibpd;
	mr->max_buf = max_pages;
	mr->state = RXE_MR_STATE_FREE;
	mr->type = IB_MR_TYPE_MEM_REG;

	return 0;

err1:
	return err;
}

static void lookup_iova(struct rxe_mr *mr, u64 iova, int *m_out, int *n_out,
			size_t *offset_out)
{
	struct rxe_map_set *set = mr->cur_map_set;
	size_t offset = iova - set->iova + set->offset;
	int			map_index;
	int			buf_index;
	u64			length;
	struct rxe_map *map;

	if (likely(set->page_shift)) {
		*offset_out = offset & set->page_mask;
		offset >>= set->page_shift;
		*n_out = offset & mr->map_mask;
		*m_out = offset >> mr->map_shift;
	} else {
		map_index = 0;
		buf_index = 0;

		map = set->map[map_index];
		length = map->buf[buf_index].size;

		while (offset >= length) {
			offset -= length;
			buf_index++;

			if (buf_index == RXE_BUF_PER_MAP) {
				map_index++;
				buf_index = 0;
			}
			map = set->map[map_index];
			length = map->buf[buf_index].size;
		}

		*m_out = map_index;
		*n_out = buf_index;
		*offset_out = offset;
	}
}

void *iova_to_vaddr(struct rxe_mr *mr, u64 iova, int length)
{
	size_t offset;
	int m, n;
	void *addr;

	if (mr->state != RXE_MR_STATE_VALID) {
		pr_warn("mr not in valid state\n");
		addr = NULL;
		goto out;
	}

	if (!mr->cur_map_set) {
		addr = (void *)(uintptr_t)iova;
		goto out;
	}

	if (mr_check_range(mr, iova, length)) {
		pr_warn("range violation\n");
		addr = NULL;
		goto out;
	}

	lookup_iova(mr, iova, &m, &n, &offset);

	if (offset + length > mr->cur_map_set->map[m]->buf[n].size) {
		pr_warn("crosses page boundary\n");
		addr = NULL;
		goto out;
	}

	addr = (void *)(uintptr_t)mr->cur_map_set->map[m]->buf[n].addr + offset;

out:
	return addr;
}

/* copy data from a range (vaddr, vaddr+length-1) to or from
 * a mr object starting at iova.
 */
int rxe_mr_copy(struct rxe_mr *mr, u64 iova, void *addr, int length,
		enum rxe_mr_copy_dir dir)
{
	int			err;
	int			bytes;
	u8			*va;
	struct rxe_map		**map;
	struct rxe_phys_buf	*buf;
	int			m;
	int			i;
	size_t			offset;

	if (length == 0)
		return 0;

	if (mr->type == IB_MR_TYPE_DMA) {
		u8 *src, *dest;

		src = (dir == RXE_TO_MR_OBJ) ? addr : ((void *)(uintptr_t)iova);

		dest = (dir == RXE_TO_MR_OBJ) ? ((void *)(uintptr_t)iova) : addr;

		memcpy(dest, src, length);

		return 0;
	}

	WARN_ON_ONCE(!mr->cur_map_set);

	err = mr_check_range(mr, iova, length);
	if (err) {
		err = -EFAULT;
		goto err1;
	}

	lookup_iova(mr, iova, &m, &i, &offset);

	map = mr->cur_map_set->map + m;
	buf	= map[0]->buf + i;

	while (length > 0) {
		u8 *src, *dest;

		va	= (u8 *)(uintptr_t)buf->addr + offset;
		src = (dir == RXE_TO_MR_OBJ) ? addr : va;
		dest = (dir == RXE_TO_MR_OBJ) ? va : addr;

		bytes	= buf->size - offset;

		if (bytes > length)
			bytes = length;

		memcpy(dest, src, bytes);

		length	-= bytes;
		addr	+= bytes;

		offset	= 0;
		buf++;
		i++;

		if (i == RXE_BUF_PER_MAP) {
			i = 0;
			map++;
			buf = map[0]->buf;
		}
	}

	return 0;

err1:
	return err;
}

/* copy data in or out of a wqe, i.e. sg list
 * under the control of a dma descriptor
 */
int copy_data(
	struct rxe_pd		*pd,
	int			access,
	struct rxe_dma_info	*dma,
	void			*addr,
	int			length,
	enum rxe_mr_copy_dir	dir)
{
	int			bytes;
	struct rxe_sge		*sge	= &dma->sge[dma->cur_sge];
	int			offset	= dma->sge_offset;
	int			resid	= dma->resid;
	struct rxe_mr		*mr	= NULL;
	u64			iova;
	int			err;

	if (length == 0)
		return 0;

	if (length > resid) {
		err = -EINVAL;
		goto err2;
	}

	if (sge->length && (offset < sge->length)) {
		mr = lookup_mr(pd, access, sge->lkey, RXE_LOOKUP_LOCAL);
		if (!mr) {
			err = -EINVAL;
			goto err1;
		}
	}

	while (length > 0) {
		bytes = length;

		if (offset >= sge->length) {
			if (mr) {
				rxe_drop_ref(mr);
				mr = NULL;
			}
			sge++;
			dma->cur_sge++;
			offset = 0;

			if (dma->cur_sge >= dma->num_sge) {
				err = -ENOSPC;
				goto err2;
			}

			if (sge->length) {
				mr = lookup_mr(pd, access, sge->lkey,
					       RXE_LOOKUP_LOCAL);
				if (!mr) {
					err = -EINVAL;
					goto err1;
				}
			} else {
				continue;
			}
		}

		if (bytes > sge->length - offset)
			bytes = sge->length - offset;

		if (bytes > 0) {
			iova = sge->addr + offset;

			err = rxe_mr_copy(mr, iova, addr, bytes, dir);
			if (err)
				goto err2;

			offset	+= bytes;
			resid	-= bytes;
			length	-= bytes;
			addr	+= bytes;
		}
	}

	dma->sge_offset = offset;
	dma->resid	= resid;

	if (mr)
		rxe_drop_ref(mr);

	return 0;

err2:
	if (mr)
		rxe_drop_ref(mr);
err1:
	return err;
}

int advance_dma_data(struct rxe_dma_info *dma, unsigned int length)
{
	struct rxe_sge		*sge	= &dma->sge[dma->cur_sge];
	int			offset	= dma->sge_offset;
	int			resid	= dma->resid;

	while (length) {
		unsigned int bytes;

		if (offset >= sge->length) {
			sge++;
			dma->cur_sge++;
			offset = 0;
			if (dma->cur_sge >= dma->num_sge)
				return -ENOSPC;
		}

		bytes = length;

		if (bytes > sge->length - offset)
			bytes = sge->length - offset;

		offset	+= bytes;
		resid	-= bytes;
		length	-= bytes;
	}

	dma->sge_offset = offset;
	dma->resid	= resid;

	return 0;
}

/* (1) find the mr corresponding to lkey/rkey
 *     depending on lookup_type
 * (2) verify that the (qp) pd matches the mr pd
 * (3) verify that the mr can support the requested access
 * (4) verify that mr state is valid
 */
struct rxe_mr *lookup_mr(struct rxe_pd *pd, int access, u32 key,
			 enum rxe_mr_lookup_type type)
{
	struct rxe_mr *mr;
	struct rxe_dev *rxe = to_rdev(pd->ibpd.device);
	int index = key >> 8;

	mr = rxe_pool_get_index(&rxe->mr_pool, index);
	if (!mr)
		return NULL;

	if (unlikely((type == RXE_LOOKUP_LOCAL && mr->lkey != key) ||
		     (type == RXE_LOOKUP_REMOTE && mr->rkey != key) ||
		     mr_pd(mr) != pd || (access && !(access & mr->access)) ||
		     mr->state != RXE_MR_STATE_VALID)) {
		rxe_drop_ref(mr);
		mr = NULL;
	}

	return mr;
}

int rxe_invalidate_mr(struct rxe_qp *qp, u32 rkey)
{
	struct rxe_dev *rxe = to_rdev(qp->ibqp.device);
	struct rxe_mr *mr;
	int ret;

	mr = rxe_pool_get_index(&rxe->mr_pool, rkey >> 8);
	if (!mr) {
		pr_err("%s: No MR for rkey %#x\n", __func__, rkey);
		ret = -EINVAL;
		goto err;
	}

	if (rkey != mr->rkey) {
		pr_err("%s: rkey (%#x) doesn't match mr->rkey (%#x)\n",
			__func__, rkey, mr->rkey);
		ret = -EINVAL;
		goto err_drop_ref;
	}

	if (atomic_read(&mr->num_mw) > 0) {
		pr_warn("%s: Attempt to invalidate an MR while bound to MWs\n",
			__func__);
		ret = -EINVAL;
		goto err_drop_ref;
	}

	if (unlikely(mr->type != IB_MR_TYPE_MEM_REG)) {
		pr_warn("%s: mr->type (%d) is wrong type\n", __func__, mr->type);
		ret = -EINVAL;
		goto err_drop_ref;
	}

	mr->state = RXE_MR_STATE_FREE;
	ret = 0;

err_drop_ref:
	rxe_drop_ref(mr);
err:
	return ret;
}

/* user can (re)register fast MR by executing a REG_MR WQE.
 * user is expected to hold a reference on the ib mr until the
 * WQE completes.
 * Once a fast MR is created this is the only way to change the
 * private keys. It is the responsibility of the user to maintain
 * the ib mr keys in sync with rxe mr keys.
 */
int rxe_reg_fast_mr(struct rxe_qp *qp, struct rxe_send_wqe *wqe)
{
	struct rxe_mr *mr = to_rmr(wqe->wr.wr.reg.mr);
	u32 key = wqe->wr.wr.reg.key & 0xff;
	u32 access = wqe->wr.wr.reg.access;
	struct rxe_map_set *set;

	/* user can only register MR in free state */
	if (unlikely(mr->state != RXE_MR_STATE_FREE)) {
		pr_warn("%s: mr->lkey = 0x%x not free\n",
			__func__, mr->lkey);
		return -EINVAL;
	}

	/* user can only register mr with qp in same protection domain */
	if (unlikely(qp->ibqp.pd != mr->ibmr.pd)) {
		pr_warn("%s: qp->pd and mr->pd don't match\n",
			__func__);
		return -EINVAL;
	}

	mr->access = access;
	mr->lkey = (mr->lkey & ~0xff) | key;
	mr->rkey = (access & IB_ACCESS_REMOTE) ? mr->lkey : 0;
	mr->state = RXE_MR_STATE_VALID;

	set = mr->cur_map_set;
	mr->cur_map_set = mr->next_map_set;
	mr->cur_map_set->iova = wqe->wr.wr.reg.mr->iova;
	mr->next_map_set = set;

	return 0;
}

int rxe_mr_set_page(struct ib_mr *ibmr, u64 addr)
{
	struct rxe_mr *mr = to_rmr(ibmr);
	struct rxe_map_set *set = mr->next_map_set;
	struct rxe_map *map;
	struct rxe_phys_buf *buf;

	if (unlikely(set->nbuf == mr->num_buf))
		return -ENOMEM;

	map = set->map[set->nbuf / RXE_BUF_PER_MAP];
	buf = &map->buf[set->nbuf % RXE_BUF_PER_MAP];

	buf->addr = addr;
	buf->size = ibmr->page_size;
	set->nbuf++;

	return 0;
}

int rxe_dereg_mr(struct ib_mr *ibmr, struct ib_udata *udata)
{
	struct rxe_mr *mr = to_rmr(ibmr);

	if (atomic_read(&mr->num_mw) > 0) {
		pr_warn("%s: Attempt to deregister an MR while bound to MWs\n",
			__func__);
		return -EINVAL;
	}

	mr->state = RXE_MR_STATE_INVALID;
	rxe_drop_ref(mr_pd(mr));
	rxe_drop_index(mr);
	rxe_drop_ref(mr);

	return 0;
}

void rxe_mr_cleanup(struct rxe_pool_elem *elem)
{
<<<<<<< HEAD
	struct rxe_mr *mr = container_of(arg, typeof(*mr), pelem);
=======
	struct rxe_mr *mr = container_of(elem, typeof(*mr), elem);
>>>>>>> 754e0b0e

	ib_umem_release(mr->umem);

	if (mr->cur_map_set)
		rxe_mr_free_map_set(mr->num_map, mr->cur_map_set);

	if (mr->next_map_set)
		rxe_mr_free_map_set(mr->num_map, mr->next_map_set);
}<|MERGE_RESOLUTION|>--- conflicted
+++ resolved
@@ -699,11 +699,7 @@
 
 void rxe_mr_cleanup(struct rxe_pool_elem *elem)
 {
-<<<<<<< HEAD
-	struct rxe_mr *mr = container_of(arg, typeof(*mr), pelem);
-=======
 	struct rxe_mr *mr = container_of(elem, typeof(*mr), elem);
->>>>>>> 754e0b0e
 
 	ib_umem_release(mr->umem);
 
