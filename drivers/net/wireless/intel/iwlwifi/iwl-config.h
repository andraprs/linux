/******************************************************************************
 *
 * This file is provided under a dual BSD/GPLv2 license.  When using or
 * redistributing this file, you may do so under either license.
 *
 * GPL LICENSE SUMMARY
 *
 * Copyright(c) 2007 - 2014 Intel Corporation. All rights reserved.
 * Copyright (C) 2016 - 2017 Intel Deutschland GmbH
 * Copyright(c) 2018 - 2019 Intel Corporation
 *
 * This program is free software; you can redistribute it and/or modify
 * it under the terms of version 2 of the GNU General Public License as
 * published by the Free Software Foundation.
 *
 * This program is distributed in the hope that it will be useful, but
 * WITHOUT ANY WARRANTY; without even the implied warranty of
 * MERCHANTABILITY or FITNESS FOR A PARTICULAR PURPOSE.  See the GNU
 * General Public License for more details.
 *
 * The full GNU General Public License is included in this distribution
 * in the file called COPYING.
 *
 * Contact Information:
 *  Intel Linux Wireless <linuxwifi@intel.com>
 * Intel Corporation, 5200 N.E. Elam Young Parkway, Hillsboro, OR 97124-6497
 *
 * BSD LICENSE
 *
 * Copyright(c) 2005 - 2014 Intel Corporation. All rights reserved.
 * Copyright (C) 2016 - 2017 Intel Deutschland GmbH
 * Copyright(c) 2018 - 2019 Intel Corporation
 * All rights reserved.
 *
 * Redistribution and use in source and binary forms, with or without
 * modification, are permitted provided that the following conditions
 * are met:
 *
 *  * Redistributions of source code must retain the above copyright
 *    notice, this list of conditions and the following disclaimer.
 *  * Redistributions in binary form must reproduce the above copyright
 *    notice, this list of conditions and the following disclaimer in
 *    the documentation and/or other materials provided with the
 *    distribution.
 *  * Neither the name Intel Corporation nor the names of its
 *    contributors may be used to endorse or promote products derived
 *    from this software without specific prior written permission.
 *
 * THIS SOFTWARE IS PROVIDED BY THE COPYRIGHT HOLDERS AND CONTRIBUTORS
 * "AS IS" AND ANY EXPRESS OR IMPLIED WARRANTIES, INCLUDING, BUT NOT
 * LIMITED TO, THE IMPLIED WARRANTIES OF MERCHANTABILITY AND FITNESS FOR
 * A PARTICULAR PURPOSE ARE DISCLAIMED. IN NO EVENT SHALL THE COPYRIGHT
 * OWNER OR CONTRIBUTORS BE LIABLE FOR ANY DIRECT, INDIRECT, INCIDENTAL,
 * SPECIAL, EXEMPLARY, OR CONSEQUENTIAL DAMAGES (INCLUDING, BUT NOT
 * LIMITED TO, PROCUREMENT OF SUBSTITUTE GOODS OR SERVICES; LOSS OF USE,
 * DATA, OR PROFITS; OR BUSINESS INTERRUPTION) HOWEVER CAUSED AND ON ANY
 * THEORY OF LIABILITY, WHETHER IN CONTRACT, STRICT LIABILITY, OR TORT
 * (INCLUDING NEGLIGENCE OR OTHERWISE) ARISING IN ANY WAY OUT OF THE USE
 * OF THIS SOFTWARE, EVEN IF ADVISED OF THE POSSIBILITY OF SUCH DAMAGE.
 *
 *****************************************************************************/
#ifndef __IWL_CONFIG_H__
#define __IWL_CONFIG_H__

#include <linux/types.h>
#include <linux/netdevice.h>
#include <linux/ieee80211.h>
#include <linux/nl80211.h>
#include "iwl-csr.h"

enum iwl_device_family {
	IWL_DEVICE_FAMILY_UNDEFINED,
	IWL_DEVICE_FAMILY_1000,
	IWL_DEVICE_FAMILY_100,
	IWL_DEVICE_FAMILY_2000,
	IWL_DEVICE_FAMILY_2030,
	IWL_DEVICE_FAMILY_105,
	IWL_DEVICE_FAMILY_135,
	IWL_DEVICE_FAMILY_5000,
	IWL_DEVICE_FAMILY_5150,
	IWL_DEVICE_FAMILY_6000,
	IWL_DEVICE_FAMILY_6000i,
	IWL_DEVICE_FAMILY_6005,
	IWL_DEVICE_FAMILY_6030,
	IWL_DEVICE_FAMILY_6050,
	IWL_DEVICE_FAMILY_6150,
	IWL_DEVICE_FAMILY_7000,
	IWL_DEVICE_FAMILY_8000,
	IWL_DEVICE_FAMILY_9000,
	IWL_DEVICE_FAMILY_22000,
	IWL_DEVICE_FAMILY_22560,
	IWL_DEVICE_FAMILY_AX210,
};

/*
 * LED mode
 *    IWL_LED_DEFAULT:  use device default
 *    IWL_LED_RF_STATE: turn LED on/off based on RF state
 *			LED ON  = RF ON
 *			LED OFF = RF OFF
 *    IWL_LED_BLINK:    adjust led blink rate based on blink table
 *    IWL_LED_DISABLE:	led disabled
 */
enum iwl_led_mode {
	IWL_LED_DEFAULT,
	IWL_LED_RF_STATE,
	IWL_LED_BLINK,
	IWL_LED_DISABLE,
};

/**
 * enum iwl_nvm_type - nvm formats
 * @IWL_NVM: the regular format
 * @IWL_NVM_EXT: extended NVM format
 * @IWL_NVM_SDP: NVM format used by 3168 series
 */
enum iwl_nvm_type {
	IWL_NVM,
	IWL_NVM_EXT,
	IWL_NVM_SDP,
};

/*
 * This is the threshold value of plcp error rate per 100mSecs.  It is
 * used to set and check for the validity of plcp_delta.
 */
#define IWL_MAX_PLCP_ERR_THRESHOLD_MIN		1
#define IWL_MAX_PLCP_ERR_THRESHOLD_DEF		50
#define IWL_MAX_PLCP_ERR_LONG_THRESHOLD_DEF	100
#define IWL_MAX_PLCP_ERR_EXT_LONG_THRESHOLD_DEF	200
#define IWL_MAX_PLCP_ERR_THRESHOLD_MAX		255
#define IWL_MAX_PLCP_ERR_THRESHOLD_DISABLE	0

/* TX queue watchdog timeouts in mSecs */
#define IWL_WATCHDOG_DISABLED	0
#define IWL_DEF_WD_TIMEOUT	2500
#define IWL_LONG_WD_TIMEOUT	10000
#define IWL_MAX_WD_TIMEOUT	120000

#define IWL_DEFAULT_MAX_TX_POWER 22
#define IWL_TX_CSUM_NETIF_FLAGS (NETIF_F_IPV6_CSUM | NETIF_F_IP_CSUM |\
				 NETIF_F_TSO | NETIF_F_TSO6)

/* Antenna presence definitions */
#define	ANT_NONE	0x0
#define	ANT_INVALID	0xff
#define	ANT_A		BIT(0)
#define	ANT_B		BIT(1)
#define ANT_C		BIT(2)
#define	ANT_AB		(ANT_A | ANT_B)
#define	ANT_AC		(ANT_A | ANT_C)
#define ANT_BC		(ANT_B | ANT_C)
#define ANT_ABC		(ANT_A | ANT_B | ANT_C)
#define MAX_ANT_NUM 3


static inline u8 num_of_ant(u8 mask)
{
	return  !!((mask) & ANT_A) +
		!!((mask) & ANT_B) +
		!!((mask) & ANT_C);
}

/*
 * @max_ll_items: max number of OTP blocks
 * @shadow_ram_support: shadow support for OTP memory
 * @led_compensation: compensate on the led on/off time per HW according
 *	to the deviation to achieve the desired led frequency.
 *	The detail algorithm is described in iwl-led.c
 * @wd_timeout: TX queues watchdog timeout
 * @max_event_log_size: size of event log buffer size for ucode event logging
 * @shadow_reg_enable: HW shadow register support
 * @apmg_wake_up_wa: should the MAC access REQ be asserted when a command
 *	is in flight. This is due to a HW bug in 7260, 3160 and 7265.
 * @scd_chain_ext_wa: should the chain extension feature in SCD be disabled.
 * @max_tfd_queue_size: max number of entries in tfd queue.
 */
struct iwl_base_params {
	unsigned int wd_timeout;

	u16 eeprom_size;
	u16 max_event_log_size;

	u8 pll_cfg:1, /* for iwl_pcie_apm_init() */
	   shadow_ram_support:1,
	   shadow_reg_enable:1,
	   pcie_l1_allowed:1,
	   apmg_wake_up_wa:1,
	   scd_chain_ext_wa:1;

	u16 num_of_queues;	/* def: HW dependent */
	u32 max_tfd_queue_size;	/* def: HW dependent */

	u8 max_ll_items;
	u8 led_compensation;
};

/*
 * @stbc: support Tx STBC and 1*SS Rx STBC
 * @ldpc: support Tx/Rx with LDPC
 * @use_rts_for_aggregation: use rts/cts protection for HT traffic
 * @ht40_bands: bitmap of bands (using %NL80211_BAND_*) that support HT40
 */
struct iwl_ht_params {
	u8 ht_greenfield_support:1,
	   stbc:1,
	   ldpc:1,
	   use_rts_for_aggregation:1;
	u8 ht40_bands;
};

/*
 * Tx-backoff threshold
 * @temperature: The threshold in Celsius
 * @backoff: The tx-backoff in uSec
 */
struct iwl_tt_tx_backoff {
	s32 temperature;
	u32 backoff;
};

#define TT_TX_BACKOFF_SIZE 6

/**
 * struct iwl_tt_params - thermal throttling parameters
 * @ct_kill_entry: CT Kill entry threshold
 * @ct_kill_exit: CT Kill exit threshold
 * @ct_kill_duration: The time  intervals (in uSec) in which the driver needs
 *	to checks whether to exit CT Kill.
 * @dynamic_smps_entry: Dynamic SMPS entry threshold
 * @dynamic_smps_exit: Dynamic SMPS exit threshold
 * @tx_protection_entry: TX protection entry threshold
 * @tx_protection_exit: TX protection exit threshold
 * @tx_backoff: Array of thresholds for tx-backoff , in ascending order.
 * @support_ct_kill: Support CT Kill?
 * @support_dynamic_smps: Support dynamic SMPS?
 * @support_tx_protection: Support tx protection?
 * @support_tx_backoff: Support tx-backoff?
 */
struct iwl_tt_params {
	u32 ct_kill_entry;
	u32 ct_kill_exit;
	u32 ct_kill_duration;
	u32 dynamic_smps_entry;
	u32 dynamic_smps_exit;
	u32 tx_protection_entry;
	u32 tx_protection_exit;
	struct iwl_tt_tx_backoff tx_backoff[TT_TX_BACKOFF_SIZE];
	u8 support_ct_kill:1,
	   support_dynamic_smps:1,
	   support_tx_protection:1,
	   support_tx_backoff:1;
};

/*
 * information on how to parse the EEPROM
 */
#define EEPROM_REG_BAND_1_CHANNELS		0x08
#define EEPROM_REG_BAND_2_CHANNELS		0x26
#define EEPROM_REG_BAND_3_CHANNELS		0x42
#define EEPROM_REG_BAND_4_CHANNELS		0x5C
#define EEPROM_REG_BAND_5_CHANNELS		0x74
#define EEPROM_REG_BAND_24_HT40_CHANNELS	0x82
#define EEPROM_REG_BAND_52_HT40_CHANNELS	0x92
#define EEPROM_6000_REG_BAND_24_HT40_CHANNELS	0x80
#define EEPROM_REGULATORY_BAND_NO_HT40		0

/* lower blocks contain EEPROM image and calibration data */
#define OTP_LOW_IMAGE_SIZE_2K		(2 * 512 * sizeof(u16))  /*  2 KB */
#define OTP_LOW_IMAGE_SIZE_16K		(16 * 512 * sizeof(u16)) /* 16 KB */
#define OTP_LOW_IMAGE_SIZE_32K		(32 * 512 * sizeof(u16)) /* 32 KB */

struct iwl_eeprom_params {
	const u8 regulatory_bands[7];
	bool enhanced_txpower;
};

/* Tx-backoff power threshold
 * @pwr: The power limit in mw
 * @backoff: The tx-backoff in uSec
 */
struct iwl_pwr_tx_backoff {
	u32 pwr;
	u32 backoff;
};

/**
 * struct iwl_csr_params
 *
 * @flag_sw_reset: reset the device
 * @flag_mac_clock_ready:
 *	Indicates MAC (ucode processor, etc.) is powered up and can run.
 *	Internal resources are accessible.
 *	NOTE:  This does not indicate that the processor is actually running.
 *	NOTE:  This does not indicate that device has completed
 *	       init or post-power-down restore of internal SRAM memory.
 *	       Use CSR_UCODE_DRV_GP1_BIT_MAC_SLEEP as indication that
 *	       SRAM is restored and uCode is in normal operation mode.
 *	       This note is relevant only for pre 5xxx devices.
 *	NOTE:  After device reset, this bit remains "0" until host sets
 *	       INIT_DONE
 * @flag_init_done: Host sets this to put device into fully operational
 *	D0 power mode. Host resets this after SW_RESET to put device into
 *	low power mode.
 * @flag_mac_access_req: Host sets this to request and maintain MAC wakeup,
 *	to allow host access to device-internal resources. Host must wait for
 *	mac_clock_ready (and !GOING_TO_SLEEP) before accessing non-CSR device
 *	registers.
 * @flag_val_mac_access_en: mac access is enabled
 * @flag_master_dis: disable master
 * @flag_stop_master: stop master
 * @addr_sw_reset: address for resetting the device
 * @mac_addr0_otp: first part of MAC address from OTP
 * @mac_addr1_otp: second part of MAC address from OTP
 * @mac_addr0_strap: first part of MAC address from strap
 * @mac_addr1_strap: second part of MAC address from strap
 */
struct iwl_csr_params {
	u8 flag_sw_reset;
	u8 flag_mac_clock_ready;
	u8 flag_init_done;
	u8 flag_mac_access_req;
	u8 flag_val_mac_access_en;
	u8 flag_master_dis;
	u8 flag_stop_master;
	u8 addr_sw_reset;
	u32 mac_addr0_otp;
	u32 mac_addr1_otp;
	u32 mac_addr0_strap;
	u32 mac_addr1_strap;
};

/**
 * struct iwl_cfg
 * @name: Official name of the device
 * @fw_name_pre: Firmware filename prefix. The api version and extension
 *	(.ucode) will be added to filename before loading from disk. The
 *	filename is constructed as fw_name_pre<api>.ucode.
 * @ucode_api_max: Highest version of uCode API supported by driver.
 * @ucode_api_min: Lowest version of uCode API supported by driver.
 * @max_inst_size: The maximal length of the fw inst section (only DVM)
 * @max_data_size: The maximal length of the fw data section (only DVM)
 * @valid_tx_ant: valid transmit antenna
 * @valid_rx_ant: valid receive antenna
 * @non_shared_ant: the antenna that is for WiFi only
 * @nvm_ver: NVM version
 * @nvm_calib_ver: NVM calibration version
 * @lib: pointer to the lib ops
 * @base_params: pointer to basic parameters
 * @ht_params: point to ht parameters
 * @led_mode: 0=blinking, 1=On(RF On)/Off(RF Off)
 * @rx_with_siso_diversity: 1x1 device with rx antenna diversity
 * @internal_wimax_coex: internal wifi/wimax combo device
 * @high_temp: Is this NIC is designated to be in high temperature.
 * @host_interrupt_operation_mode: device needs host interrupt operation
 *	mode set
 * @nvm_hw_section_num: the ID of the HW NVM section
 * @mac_addr_from_csr: read HW address from CSR registers
 * @features: hw features, any combination of feature_whitelist
 * @pwr_tx_backoffs: translation table between power limits and backoffs
 * @csr: csr flags and addresses that are different across devices
 * @max_rx_agg_size: max RX aggregation size of the ADDBA request/response
 * @max_tx_agg_size: max TX aggregation size of the ADDBA request/response
 * @max_ht_ampdu_factor: the exponent of the max length of A-MPDU that the
 *	station can receive in HT
 * @max_vht_ampdu_exponent: the exponent of the max length of A-MPDU that the
 *	station can receive in VHT
 * @dccm_offset: offset from which DCCM begins
 * @dccm_len: length of DCCM (including runtime stack CCM)
 * @dccm2_offset: offset from which the second DCCM begins
 * @dccm2_len: length of the second DCCM
 * @smem_offset: offset from which the SMEM begins
 * @smem_len: the length of SMEM
 * @mq_rx_supported: multi-queue rx support
 * @vht_mu_mimo_supported: VHT MU-MIMO support
 * @rf_id: need to read rf_id to determine the firmware image
 * @integrated: discrete or integrated
 * @gen2: 22000 and on transport operation
 * @cdb: CDB support
 * @nvm_type: see &enum iwl_nvm_type
 * @d3_debug_data_base_addr: base address where D3 debug data is stored
 * @d3_debug_data_length: length of the D3 debug data
 * @bisr_workaround: BISR hardware workaround (for 22260 series devices)
 * @min_txq_size: minimum number of slots required in a TX queue
 * @umac_prph_offset: offset to add to UMAC periphery address
 * @uhb_supported: ultra high band channels supported
 * @min_256_ba_txq_size: minimum number of slots required in a TX queue which
 *	supports 256 BA aggregation
 *
 * We enable the driver to be backward compatible wrt. hardware features.
 * API differences in uCode shouldn't be handled here but through TLVs
 * and/or the uCode API version instead.
 */
struct iwl_cfg {
	/* params specific to an individual device within a device family */
	const char *name;
	const char *fw_name_pre;
	/* params not likely to change within a device family */
	const struct iwl_base_params *base_params;
	/* params likely to change within a device family */
	const struct iwl_ht_params *ht_params;
	const struct iwl_eeprom_params *eeprom_params;
	const struct iwl_pwr_tx_backoff *pwr_tx_backoffs;
	const char *default_nvm_file_C_step;
	const struct iwl_tt_params *thermal_params;
	const struct iwl_csr_params *csr;
	enum iwl_device_family device_family;
	enum iwl_led_mode led_mode;
	enum iwl_nvm_type nvm_type;
	u32 max_data_size;
	u32 max_inst_size;
	netdev_features_t features;
	u32 dccm_offset;
	u32 dccm_len;
	u32 dccm2_offset;
	u32 dccm2_len;
	u32 smem_offset;
	u32 smem_len;
	u32 soc_latency;
	u16 nvm_ver;
	u16 nvm_calib_ver;
	u32 rx_with_siso_diversity:1,
	    bt_shared_single_ant:1,
	    internal_wimax_coex:1,
	    host_interrupt_operation_mode:1,
	    high_temp:1,
	    mac_addr_from_csr:1,
	    lp_xtal_workaround:1,
	    disable_dummy_notification:1,
	    apmg_not_supported:1,
	    mq_rx_supported:1,
	    vht_mu_mimo_supported:1,
	    rf_id:1,
	    integrated:1,
	    use_tfh:1,
	    gen2:1,
	    cdb:1,
	    dbgc_supported:1,
	    bisr_workaround:1,
	    uhb_supported:1;
	u8 valid_tx_ant;
	u8 valid_rx_ant;
	u8 non_shared_ant;
	u8 nvm_hw_section_num;
	u8 max_rx_agg_size;
	u8 max_tx_agg_size;
	u8 max_ht_ampdu_exponent;
	u8 max_vht_ampdu_exponent;
	u8 ucode_api_max;
	u8 ucode_api_min;
	u32 min_umac_error_event_table;
	u32 extra_phy_cfg_flags;
	u32 d3_debug_data_base_addr;
	u32 d3_debug_data_length;
	u32 min_txq_size;
	u32 umac_prph_offset;
	u32 fw_mon_smem_write_ptr_addr;
	u32 fw_mon_smem_write_ptr_msk;
	u32 fw_mon_smem_cycle_cnt_ptr_addr;
	u32 fw_mon_smem_cycle_cnt_ptr_msk;
	u32 gp2_reg_addr;
	u32 min_256_ba_txq_size;
};

extern const struct iwl_csr_params iwl_csr_v1;
extern const struct iwl_csr_params iwl_csr_v2;

/*
 * This list declares the config structures for all devices.
 */
#if IS_ENABLED(CONFIG_IWLDVM)
extern const struct iwl_cfg iwl5300_agn_cfg;
extern const struct iwl_cfg iwl5100_agn_cfg;
extern const struct iwl_cfg iwl5350_agn_cfg;
extern const struct iwl_cfg iwl5100_bgn_cfg;
extern const struct iwl_cfg iwl5100_abg_cfg;
extern const struct iwl_cfg iwl5150_agn_cfg;
extern const struct iwl_cfg iwl5150_abg_cfg;
extern const struct iwl_cfg iwl6005_2agn_cfg;
extern const struct iwl_cfg iwl6005_2abg_cfg;
extern const struct iwl_cfg iwl6005_2bg_cfg;
extern const struct iwl_cfg iwl6005_2agn_sff_cfg;
extern const struct iwl_cfg iwl6005_2agn_d_cfg;
extern const struct iwl_cfg iwl6005_2agn_mow1_cfg;
extern const struct iwl_cfg iwl6005_2agn_mow2_cfg;
extern const struct iwl_cfg iwl1030_bgn_cfg;
extern const struct iwl_cfg iwl1030_bg_cfg;
extern const struct iwl_cfg iwl6030_2agn_cfg;
extern const struct iwl_cfg iwl6030_2abg_cfg;
extern const struct iwl_cfg iwl6030_2bgn_cfg;
extern const struct iwl_cfg iwl6030_2bg_cfg;
extern const struct iwl_cfg iwl6000i_2agn_cfg;
extern const struct iwl_cfg iwl6000i_2abg_cfg;
extern const struct iwl_cfg iwl6000i_2bg_cfg;
extern const struct iwl_cfg iwl6000_3agn_cfg;
extern const struct iwl_cfg iwl6050_2agn_cfg;
extern const struct iwl_cfg iwl6050_2abg_cfg;
extern const struct iwl_cfg iwl6150_bgn_cfg;
extern const struct iwl_cfg iwl6150_bg_cfg;
extern const struct iwl_cfg iwl1000_bgn_cfg;
extern const struct iwl_cfg iwl1000_bg_cfg;
extern const struct iwl_cfg iwl100_bgn_cfg;
extern const struct iwl_cfg iwl100_bg_cfg;
extern const struct iwl_cfg iwl130_bgn_cfg;
extern const struct iwl_cfg iwl130_bg_cfg;
extern const struct iwl_cfg iwl2000_2bgn_cfg;
extern const struct iwl_cfg iwl2000_2bgn_d_cfg;
extern const struct iwl_cfg iwl2030_2bgn_cfg;
extern const struct iwl_cfg iwl6035_2agn_cfg;
extern const struct iwl_cfg iwl6035_2agn_sff_cfg;
extern const struct iwl_cfg iwl105_bgn_cfg;
extern const struct iwl_cfg iwl105_bgn_d_cfg;
extern const struct iwl_cfg iwl135_bgn_cfg;
#endif /* CONFIG_IWLDVM */
#if IS_ENABLED(CONFIG_IWLMVM)
extern const struct iwl_cfg iwl7260_2ac_cfg;
extern const struct iwl_cfg iwl7260_2ac_cfg_high_temp;
extern const struct iwl_cfg iwl7260_2n_cfg;
extern const struct iwl_cfg iwl7260_n_cfg;
extern const struct iwl_cfg iwl3160_2ac_cfg;
extern const struct iwl_cfg iwl3160_2n_cfg;
extern const struct iwl_cfg iwl3160_n_cfg;
extern const struct iwl_cfg iwl3165_2ac_cfg;
extern const struct iwl_cfg iwl3168_2ac_cfg;
extern const struct iwl_cfg iwl7265_2ac_cfg;
extern const struct iwl_cfg iwl7265_2n_cfg;
extern const struct iwl_cfg iwl7265_n_cfg;
extern const struct iwl_cfg iwl7265d_2ac_cfg;
extern const struct iwl_cfg iwl7265d_2n_cfg;
extern const struct iwl_cfg iwl7265d_n_cfg;
extern const struct iwl_cfg iwl8260_2n_cfg;
extern const struct iwl_cfg iwl8260_2ac_cfg;
extern const struct iwl_cfg iwl8265_2ac_cfg;
extern const struct iwl_cfg iwl8275_2ac_cfg;
extern const struct iwl_cfg iwl4165_2ac_cfg;
extern const struct iwl_cfg iwl9160_2ac_cfg;
extern const struct iwl_cfg iwl9260_2ac_cfg;
extern const struct iwl_cfg iwl9260_2ac_160_cfg;
extern const struct iwl_cfg iwl9260_killer_2ac_cfg;
extern const struct iwl_cfg iwl9270_2ac_cfg;
extern const struct iwl_cfg iwl9460_2ac_cfg;
extern const struct iwl_cfg iwl9560_2ac_cfg;
extern const struct iwl_cfg iwl9560_2ac_cfg_quz_a0_jf_b0_soc;
extern const struct iwl_cfg iwl9560_2ac_160_cfg;
extern const struct iwl_cfg iwl9560_2ac_160_cfg_quz_a0_jf_b0_soc;
extern const struct iwl_cfg iwl9460_2ac_cfg_soc;
extern const struct iwl_cfg iwl9461_2ac_cfg_soc;
extern const struct iwl_cfg iwl9461_2ac_cfg_quz_a0_jf_b0_soc;
extern const struct iwl_cfg iwl9462_2ac_cfg_soc;
extern const struct iwl_cfg iwl9462_2ac_cfg_quz_a0_jf_b0_soc;
extern const struct iwl_cfg iwl9560_2ac_cfg_soc;
extern const struct iwl_cfg iwl9560_2ac_160_cfg_soc;
extern const struct iwl_cfg iwl9560_killer_2ac_cfg_soc;
extern const struct iwl_cfg iwl9560_killer_s_2ac_cfg_soc;
extern const struct iwl_cfg iwl9560_killer_i_2ac_cfg_quz_a0_jf_b0_soc;
extern const struct iwl_cfg iwl9560_killer_s_2ac_cfg_quz_a0_jf_b0_soc;
extern const struct iwl_cfg iwl9460_2ac_cfg_shared_clk;
extern const struct iwl_cfg iwl9461_2ac_cfg_shared_clk;
extern const struct iwl_cfg iwl9462_2ac_cfg_shared_clk;
extern const struct iwl_cfg iwl9560_2ac_cfg_shared_clk;
extern const struct iwl_cfg iwl9560_2ac_160_cfg_shared_clk;
extern const struct iwl_cfg iwl9560_killer_2ac_cfg_shared_clk;
extern const struct iwl_cfg iwl9560_killer_s_2ac_cfg_shared_clk;
extern const struct iwl_cfg iwl22000_2ac_cfg_hr;
extern const struct iwl_cfg iwl22000_2ac_cfg_hr_cdb;
extern const struct iwl_cfg iwl22000_2ac_cfg_jf;
extern const struct iwl_cfg iwl_ax101_cfg_qu_hr;
extern const struct iwl_cfg iwl_ax101_cfg_quz_hr;
extern const struct iwl_cfg iwl22000_2ax_cfg_hr;
extern const struct iwl_cfg iwl_ax200_cfg_cc;
extern const struct iwl_cfg iwl_ax201_cfg_qu_hr;
extern const struct iwl_cfg iwl_ax201_cfg_quz_hr;
extern const struct iwl_cfg iwl_ax1650i_cfg_quz_hr;
extern const struct iwl_cfg iwl_ax1650s_cfg_quz_hr;
extern const struct iwl_cfg killer1650s_2ax_cfg_qu_b0_hr_b0;
extern const struct iwl_cfg killer1650i_2ax_cfg_qu_b0_hr_b0;
extern const struct iwl_cfg killer1650x_2ax_cfg;
extern const struct iwl_cfg killer1650w_2ax_cfg;
extern const struct iwl_cfg iwl9461_2ac_cfg_qu_b0_jf_b0;
extern const struct iwl_cfg iwl9462_2ac_cfg_qu_b0_jf_b0;
extern const struct iwl_cfg iwl9560_2ac_cfg_qu_b0_jf_b0;
extern const struct iwl_cfg iwl9560_2ac_160_cfg_qu_b0_jf_b0;
extern const struct iwl_cfg killer1550i_2ac_cfg_qu_b0_jf_b0;
extern const struct iwl_cfg killer1550s_2ac_cfg_qu_b0_jf_b0;
extern const struct iwl_cfg iwl22000_2ax_cfg_jf;
extern const struct iwl_cfg iwl22000_2ax_cfg_qnj_hr_a0_f0;
extern const struct iwl_cfg iwl22000_2ax_cfg_qnj_hr_b0_f0;
extern const struct iwl_cfg iwl22000_2ax_cfg_qnj_hr_b0;
extern const struct iwl_cfg iwl9560_2ac_cfg_qnj_jf_b0;
extern const struct iwl_cfg iwl22000_2ax_cfg_qnj_hr_a0;
extern const struct iwl_cfg iwlax210_2ax_cfg_so_jf_a0;
extern const struct iwl_cfg iwlax210_2ax_cfg_so_hr_a0;
extern const struct iwl_cfg iwlax211_2ax_cfg_so_gf_a0;
extern const struct iwl_cfg iwlax210_2ax_cfg_ty_gf_a0;
<<<<<<< HEAD
extern const struct iwl_cfg iwlax210_2ax_cfg_so_gf4_a0;
=======
extern const struct iwl_cfg iwlax411_2ax_cfg_so_gf4_a0;
>>>>>>> 4ff96fb5
#endif /* CPTCFG_IWLMVM || CPTCFG_IWLFMAC */

#endif /* __IWL_CONFIG_H__ */<|MERGE_RESOLUTION|>--- conflicted
+++ resolved
@@ -592,11 +592,7 @@
 extern const struct iwl_cfg iwlax210_2ax_cfg_so_hr_a0;
 extern const struct iwl_cfg iwlax211_2ax_cfg_so_gf_a0;
 extern const struct iwl_cfg iwlax210_2ax_cfg_ty_gf_a0;
-<<<<<<< HEAD
-extern const struct iwl_cfg iwlax210_2ax_cfg_so_gf4_a0;
-=======
 extern const struct iwl_cfg iwlax411_2ax_cfg_so_gf4_a0;
->>>>>>> 4ff96fb5
 #endif /* CPTCFG_IWLMVM || CPTCFG_IWLFMAC */
 
 #endif /* __IWL_CONFIG_H__ */