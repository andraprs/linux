--- conflicted
+++ resolved
@@ -1125,20 +1125,12 @@
 	PINMUX_IPSR_MSEL(IP11_15_12,	SDA2_B,			SEL_I2C2_1),
 
 	PINMUX_IPSR_MSEL(IP11_19_16,	SD1_CD,			I2C_SEL_0_0),
-<<<<<<< HEAD
-	PINMUX_IPSR_PHYS_MSEL(IP11_19_16, NFRB_N_A,		I2C_SEL_0_0,	SEL_NDFC_0),
-=======
 	PINMUX_IPSR_PHYS_MSEL(IP11_19_16, NFRB_N_A,		I2C_SEL_0_0,	SEL_NDF_0),
->>>>>>> 0ecfebd2
 	PINMUX_IPSR_PHYS_MSEL(IP11_19_16, SIM0_CLK_B,		I2C_SEL_0_0,	SEL_SIMCARD_1),
 	PINMUX_IPSR_PHYS(IP11_19_16,	SCL0,			I2C_SEL_0_1),
 
 	PINMUX_IPSR_MSEL(IP11_23_20,	SD1_WP,			I2C_SEL_0_0),
-<<<<<<< HEAD
-	PINMUX_IPSR_PHYS_MSEL(IP11_23_20, NFCE_N_A,		I2C_SEL_0_0,	SEL_NDFC_0),
-=======
 	PINMUX_IPSR_PHYS_MSEL(IP11_23_20, NFCE_N_A,		I2C_SEL_0_0,	SEL_NDF_0),
->>>>>>> 0ecfebd2
 	PINMUX_IPSR_PHYS_MSEL(IP11_23_20, SIM0_D_B,		I2C_SEL_0_0,	SEL_SIMCARD_1),
 	PINMUX_IPSR_PHYS(IP11_23_20,	SDA0,			I2C_SEL_0_1),
 
@@ -4118,13 +4110,8 @@
 };
 
 static const struct {
-<<<<<<< HEAD
-	struct sh_pfc_pin_group common[310];
-	struct sh_pfc_pin_group automotive[33];
-=======
 	struct sh_pfc_pin_group common[312];
 	struct sh_pfc_pin_group automotive[30];
->>>>>>> 0ecfebd2
 } pinmux_groups = {
 	.common = {
 		SH_PFC_PIN_GROUP(audio_clk_a_a),
@@ -4976,13 +4963,8 @@
 };
 
 static const struct {
-<<<<<<< HEAD
-	struct sh_pfc_function common[48];
-	struct sh_pfc_function automotive[6];
-=======
 	struct sh_pfc_function common[49];
 	struct sh_pfc_function automotive[4];
->>>>>>> 0ecfebd2
 } pinmux_functions = {
 	.common = {
 		SH_PFC_FUNCTION(audio_clk),
