// SPDX-License-Identifier: GPL-2.0+
/*
 * Media driver for Freescale i.MX5/6 SOC
 *
 * Open Firmware parsing.
 *
 * Copyright (c) 2016 Mentor Graphics Inc.
 */
#include <linux/of_platform.h>
#include <media/v4l2-ctrls.h>
#include <media/v4l2-device.h>
#include <media/v4l2-fwnode.h>
#include <media/v4l2-subdev.h>
#include <media/videobuf2-dma-contig.h>
#include <linux/of_graph.h>
#include <video/imx-ipu-v3.h>
#include "imx-media.h"

int imx_media_of_add_csi(struct imx_media_dev *imxmd,
			 struct device_node *csi_np)
{
<<<<<<< HEAD
=======
	struct v4l2_async_subdev *asd;
	int ret = 0;

>>>>>>> 6fb08f1a
	if (!of_device_is_available(csi_np)) {
		dev_dbg(imxmd->md.dev, "%s: %pOFn not enabled\n", __func__,
			csi_np);
		return -ENODEV;
	}

	/* add CSI fwnode to async notifier */
<<<<<<< HEAD
	return imx_media_add_async_subdev(imxmd, of_fwnode_handle(csi_np),
					  NULL);
=======
	asd = v4l2_async_notifier_add_fwnode_subdev(&imxmd->notifier,
						    of_fwnode_handle(csi_np),
						    sizeof(*asd));
	if (IS_ERR(asd)) {
		ret = PTR_ERR(asd);
		if (ret == -EEXIST)
			dev_dbg(imxmd->md.dev, "%s: already added %pOFn\n",
				__func__, csi_np);
	}

	return ret;
>>>>>>> 6fb08f1a
}
EXPORT_SYMBOL_GPL(imx_media_of_add_csi);

int imx_media_add_of_subdevs(struct imx_media_dev *imxmd,
			     struct device_node *np)
{
	bool ipu_found[2] = {false, false};
	struct device_node *csi_np;
	int i, ret;
	u32 ipu_id;

	for (i = 0; ; i++) {
		csi_np = of_parse_phandle(np, "ports", i);
		if (!csi_np)
			break;

		ret = imx_media_of_add_csi(imxmd, csi_np);
		if (ret) {
			/* unavailable or already added is not an error */
			if (ret == -ENODEV || ret == -EEXIST) {
				of_node_put(csi_np);
				continue;
			}

			/* other error, can't continue */
			goto err_out;
		}
<<<<<<< HEAD

		ret = of_alias_get_id(csi_np->parent, "ipu");
		if (ret < 0)
			goto err_out;
		if (ret > 1) {
			ret = -EINVAL;
			goto err_out;
		}

		ipu_id = ret;

		if (!ipu_found[ipu_id]) {
			ret = imx_media_add_ipu_internal_subdevs(imxmd,
								 ipu_id);
			if (ret)
				goto err_out;
		}

		ipu_found[ipu_id] = true;
=======
>>>>>>> 6fb08f1a
	}

	return 0;

err_out:
<<<<<<< HEAD
	imx_media_remove_ipu_internal_subdevs(imxmd);
=======
>>>>>>> 6fb08f1a
	of_node_put(csi_np);
	return ret;
}
EXPORT_SYMBOL_GPL(imx_media_add_of_subdevs);

/*
 * Create a single media link to/from sd using a fwnode link.
 *
 * NOTE: this function assumes an OF port node is equivalent to
 * a media pad (port id equal to media pad index), and that an
 * OF endpoint node is equivalent to a media link.
 */
static int create_of_link(struct imx_media_dev *imxmd,
			  struct v4l2_subdev *sd,
			  struct v4l2_fwnode_link *link)
{
	struct v4l2_subdev *remote, *src, *sink;
	int src_pad, sink_pad;

	if (link->local_port >= sd->entity.num_pads)
		return -EINVAL;

	remote = imx_media_find_subdev_by_fwnode(imxmd, link->remote_node);
	if (!remote)
		return 0;

	if (sd->entity.pads[link->local_port].flags & MEDIA_PAD_FL_SINK) {
		src = remote;
		src_pad = link->remote_port;
		sink = sd;
		sink_pad = link->local_port;
	} else {
		src = sd;
		src_pad = link->local_port;
		sink = remote;
		sink_pad = link->remote_port;
	}

	/* make sure link doesn't already exist before creating */
	if (media_entity_find_link(&src->entity.pads[src_pad],
				   &sink->entity.pads[sink_pad]))
		return 0;

	v4l2_info(sd->v4l2_dev, "%s:%d -> %s:%d\n",
		  src->name, src_pad, sink->name, sink_pad);

	return media_create_pad_link(&src->entity, src_pad,
				     &sink->entity, sink_pad, 0);
}

/*
 * Create media links to/from sd using its device-tree endpoints.
 */
int imx_media_create_of_links(struct imx_media_dev *imxmd,
			      struct v4l2_subdev *sd)
{
	struct v4l2_fwnode_link link;
	struct device_node *ep;
	int ret;

	for_each_endpoint_of_node(sd->dev->of_node, ep) {
		ret = v4l2_fwnode_parse_link(of_fwnode_handle(ep), &link);
		if (ret)
			continue;

		ret = create_of_link(imxmd, sd, &link);
		v4l2_fwnode_put_link(&link);
		if (ret)
			return ret;
	}

	return 0;
}
EXPORT_SYMBOL_GPL(imx_media_create_of_links);

/*
 * Create media links to the given CSI subdevice's sink pads,
 * using its device-tree endpoints.
 */
int imx_media_create_csi_of_links(struct imx_media_dev *imxmd,
				  struct v4l2_subdev *csi)
{
	struct device_node *csi_np = csi->dev->of_node;
	struct device_node *ep;

	for_each_child_of_node(csi_np, ep) {
		struct fwnode_handle *fwnode, *csi_ep;
		struct v4l2_fwnode_link link;
		int ret;

		memset(&link, 0, sizeof(link));

		link.local_node = of_fwnode_handle(csi_np);
		link.local_port = CSI_SINK_PAD;

		csi_ep = of_fwnode_handle(ep);

		fwnode = fwnode_graph_get_remote_endpoint(csi_ep);
		if (!fwnode)
			continue;

		fwnode = fwnode_get_parent(fwnode);
		fwnode_property_read_u32(fwnode, "reg", &link.remote_port);
		fwnode = fwnode_get_next_parent(fwnode);
		if (is_of_node(fwnode) &&
		    of_node_name_eq(to_of_node(fwnode), "ports"))
			fwnode = fwnode_get_next_parent(fwnode);
		link.remote_node = fwnode;

		ret = create_of_link(imxmd, csi, &link);
		fwnode_handle_put(link.remote_node);
		if (ret)
			return ret;
	}

	return 0;
}
EXPORT_SYMBOL_GPL(imx_media_create_csi_of_links);<|MERGE_RESOLUTION|>--- conflicted
+++ resolved
@@ -19,12 +19,9 @@
 int imx_media_of_add_csi(struct imx_media_dev *imxmd,
 			 struct device_node *csi_np)
 {
-<<<<<<< HEAD
-=======
 	struct v4l2_async_subdev *asd;
 	int ret = 0;
 
->>>>>>> 6fb08f1a
 	if (!of_device_is_available(csi_np)) {
 		dev_dbg(imxmd->md.dev, "%s: %pOFn not enabled\n", __func__,
 			csi_np);
@@ -32,10 +29,6 @@
 	}
 
 	/* add CSI fwnode to async notifier */
-<<<<<<< HEAD
-	return imx_media_add_async_subdev(imxmd, of_fwnode_handle(csi_np),
-					  NULL);
-=======
 	asd = v4l2_async_notifier_add_fwnode_subdev(&imxmd->notifier,
 						    of_fwnode_handle(csi_np),
 						    sizeof(*asd));
@@ -47,17 +40,14 @@
 	}
 
 	return ret;
->>>>>>> 6fb08f1a
 }
 EXPORT_SYMBOL_GPL(imx_media_of_add_csi);
 
 int imx_media_add_of_subdevs(struct imx_media_dev *imxmd,
 			     struct device_node *np)
 {
-	bool ipu_found[2] = {false, false};
 	struct device_node *csi_np;
 	int i, ret;
-	u32 ipu_id;
 
 	for (i = 0; ; i++) {
 		csi_np = of_parse_phandle(np, "ports", i);
@@ -75,37 +65,11 @@
 			/* other error, can't continue */
 			goto err_out;
 		}
-<<<<<<< HEAD
-
-		ret = of_alias_get_id(csi_np->parent, "ipu");
-		if (ret < 0)
-			goto err_out;
-		if (ret > 1) {
-			ret = -EINVAL;
-			goto err_out;
-		}
-
-		ipu_id = ret;
-
-		if (!ipu_found[ipu_id]) {
-			ret = imx_media_add_ipu_internal_subdevs(imxmd,
-								 ipu_id);
-			if (ret)
-				goto err_out;
-		}
-
-		ipu_found[ipu_id] = true;
-=======
->>>>>>> 6fb08f1a
 	}
 
 	return 0;
 
 err_out:
-<<<<<<< HEAD
-	imx_media_remove_ipu_internal_subdevs(imxmd);
-=======
->>>>>>> 6fb08f1a
 	of_node_put(csi_np);
 	return ret;
 }
