--- conflicted
+++ resolved
@@ -1731,11 +1731,7 @@
 	struct vchiq_completion_data completiontemp;
 	struct vchiq_await_completion32 args32;
 	struct vchiq_completion_data32 completion32;
-<<<<<<< HEAD
-	unsigned int *msgbufcount32;
-=======
 	unsigned int __user *msgbufcount32;
->>>>>>> cf26057a
 	unsigned int msgbufcount_native;
 	compat_uptr_t msgbuf32;
 	void __user *msgbuf;
