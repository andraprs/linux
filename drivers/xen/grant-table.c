/******************************************************************************
 * grant_table.c
 *
 * Granting foreign access to our memory reservation.
 *
 * Copyright (c) 2005-2006, Christopher Clark
 * Copyright (c) 2004-2005, K A Fraser
 *
 * This program is free software; you can redistribute it and/or
 * modify it under the terms of the GNU General Public License version 2
 * as published by the Free Software Foundation; or, when distributed
 * separately from the Linux kernel or incorporated into other
 * software packages, subject to the following license:
 *
 * Permission is hereby granted, free of charge, to any person obtaining a copy
 * of this source file (the "Software"), to deal in the Software without
 * restriction, including without limitation the rights to use, copy, modify,
 * merge, publish, distribute, sublicense, and/or sell copies of the Software,
 * and to permit persons to whom the Software is furnished to do so, subject to
 * the following conditions:
 *
 * The above copyright notice and this permission notice shall be included in
 * all copies or substantial portions of the Software.
 *
 * THE SOFTWARE IS PROVIDED "AS IS", WITHOUT WARRANTY OF ANY KIND, EXPRESS OR
 * IMPLIED, INCLUDING BUT NOT LIMITED TO THE WARRANTIES OF MERCHANTABILITY,
 * FITNESS FOR A PARTICULAR PURPOSE AND NONINFRINGEMENT. IN NO EVENT SHALL THE
 * AUTHORS OR COPYRIGHT HOLDERS BE LIABLE FOR ANY CLAIM, DAMAGES OR OTHER
 * LIABILITY, WHETHER IN AN ACTION OF CONTRACT, TORT OR OTHERWISE, ARISING
 * FROM, OUT OF OR IN CONNECTION WITH THE SOFTWARE OR THE USE OR OTHER DEALINGS
 * IN THE SOFTWARE.
 */

#define pr_fmt(fmt) "xen:" KBUILD_MODNAME ": " fmt

#include <linux/bitmap.h>
#include <linux/memblock.h>
#include <linux/sched.h>
#include <linux/mm.h>
#include <linux/slab.h>
#include <linux/vmalloc.h>
#include <linux/uaccess.h>
#include <linux/io.h>
#include <linux/delay.h>
#include <linux/hardirq.h>
#include <linux/workqueue.h>
#include <linux/ratelimit.h>
#include <linux/moduleparam.h>
#ifdef CONFIG_XEN_GRANT_DMA_ALLOC
#include <linux/dma-mapping.h>
#endif

#include <xen/xen.h>
#include <xen/interface/xen.h>
#include <xen/page.h>
#include <xen/grant_table.h>
#include <xen/interface/memory.h>
#include <xen/hvc-console.h>
#include <xen/swiotlb-xen.h>
#include <xen/balloon.h>
#ifdef CONFIG_X86
#include <asm/xen/cpuid.h>
#endif
#include <xen/mem-reservation.h>
#include <asm/xen/hypercall.h>
#include <asm/xen/interface.h>

#include <asm/sync_bitops.h>

#define GNTTAB_LIST_END 0xffffffff

static grant_ref_t **gnttab_list;
static unsigned int nr_grant_frames;

/*
 * Handling of free grants:
 *
 * Free grants are in a simple list anchored in gnttab_free_head. They are
 * linked by grant ref, the last element contains GNTTAB_LIST_END. The number
 * of free entries is stored in gnttab_free_count.
 * Additionally there is a bitmap of free entries anchored in
 * gnttab_free_bitmap. This is being used for simplifying allocation of
 * multiple consecutive grants, which is needed e.g. for support of virtio.
 * gnttab_last_free is used to add free entries of new frames at the end of
 * the free list.
 * gnttab_free_tail_ptr specifies the variable which references the start
 * of consecutive free grants ending with gnttab_last_free. This pointer is
 * updated in a rather defensive way, in order to avoid performance hits in
 * hot paths.
 * All those variables are protected by gnttab_list_lock.
 */
static int gnttab_free_count;
static unsigned int gnttab_size;
static grant_ref_t gnttab_free_head = GNTTAB_LIST_END;
static grant_ref_t gnttab_last_free = GNTTAB_LIST_END;
static grant_ref_t *gnttab_free_tail_ptr;
static unsigned long *gnttab_free_bitmap;
static DEFINE_SPINLOCK(gnttab_list_lock);

struct grant_frames xen_auto_xlat_grant_frames;
static unsigned int xen_gnttab_version;
module_param_named(version, xen_gnttab_version, uint, 0);

static union {
	struct grant_entry_v1 *v1;
	union grant_entry_v2 *v2;
	void *addr;
} gnttab_shared;

/*This is a structure of function pointers for grant table*/
struct gnttab_ops {
	/*
	 * Version of the grant interface.
	 */
	unsigned int version;
	/*
	 * Grant refs per grant frame.
	 */
	unsigned int grefs_per_grant_frame;
	/*
	 * Mapping a list of frames for storing grant entries. Frames parameter
	 * is used to store grant table address when grant table being setup,
	 * nr_gframes is the number of frames to map grant table. Returning
	 * GNTST_okay means success and negative value means failure.
	 */
	int (*map_frames)(xen_pfn_t *frames, unsigned int nr_gframes);
	/*
	 * Release a list of frames which are mapped in map_frames for grant
	 * entry status.
	 */
	void (*unmap_frames)(void);
	/*
	 * Introducing a valid entry into the grant table, granting the frame of
	 * this grant entry to domain for accessing. Ref
	 * parameter is reference of this introduced grant entry, domid is id of
	 * granted domain, frame is the page frame to be granted, and flags is
	 * status of the grant entry to be updated.
	 */
	void (*update_entry)(grant_ref_t ref, domid_t domid,
			     unsigned long frame, unsigned flags);
	/*
	 * Stop granting a grant entry to domain for accessing. Ref parameter is
	 * reference of a grant entry whose grant access will be stopped.
	 * If the grant entry is currently mapped for reading or writing, just
	 * return failure(==0) directly and don't tear down the grant access.
	 * Otherwise, stop grant access for this entry and return success(==1).
	 */
	int (*end_foreign_access_ref)(grant_ref_t ref);
	/*
	 * Read the frame number related to a given grant reference.
	 */
	unsigned long (*read_frame)(grant_ref_t ref);
};

struct unmap_refs_callback_data {
	struct completion completion;
	int result;
};

static const struct gnttab_ops *gnttab_interface;

/* This reflects status of grant entries, so act as a global value. */
static grant_status_t *grstatus;

static struct gnttab_free_callback *gnttab_free_callback_list;

static int gnttab_expand(unsigned int req_entries);

#define RPP (PAGE_SIZE / sizeof(grant_ref_t))
#define SPP (PAGE_SIZE / sizeof(grant_status_t))

static inline grant_ref_t *__gnttab_entry(grant_ref_t entry)
{
	return &gnttab_list[(entry) / RPP][(entry) % RPP];
}
/* This can be used as an l-value */
#define gnttab_entry(entry) (*__gnttab_entry(entry))

static int get_free_entries(unsigned count)
{
	unsigned long flags;
	int ref, rc = 0;
	grant_ref_t head;

	spin_lock_irqsave(&gnttab_list_lock, flags);

	if ((gnttab_free_count < count) &&
	    ((rc = gnttab_expand(count - gnttab_free_count)) < 0)) {
		spin_unlock_irqrestore(&gnttab_list_lock, flags);
		return rc;
	}

	ref = head = gnttab_free_head;
	gnttab_free_count -= count;
	while (count--) {
		bitmap_clear(gnttab_free_bitmap, head, 1);
		if (gnttab_free_tail_ptr == __gnttab_entry(head))
			gnttab_free_tail_ptr = &gnttab_free_head;
		if (count)
			head = gnttab_entry(head);
	}
	gnttab_free_head = gnttab_entry(head);
	gnttab_entry(head) = GNTTAB_LIST_END;

	if (!gnttab_free_count) {
		gnttab_last_free = GNTTAB_LIST_END;
		gnttab_free_tail_ptr = NULL;
	}

	spin_unlock_irqrestore(&gnttab_list_lock, flags);

	return ref;
}

static int get_seq_entry_count(void)
{
	if (gnttab_last_free == GNTTAB_LIST_END || !gnttab_free_tail_ptr ||
	    *gnttab_free_tail_ptr == GNTTAB_LIST_END)
		return 0;

	return gnttab_last_free - *gnttab_free_tail_ptr + 1;
}

/* Rebuilds the free grant list and tries to find count consecutive entries. */
static int get_free_seq(unsigned int count)
{
	int ret = -ENOSPC;
	unsigned int from, to;
	grant_ref_t *last;

	gnttab_free_tail_ptr = &gnttab_free_head;
	last = &gnttab_free_head;

	for (from = find_first_bit(gnttab_free_bitmap, gnttab_size);
	     from < gnttab_size;
	     from = find_next_bit(gnttab_free_bitmap, gnttab_size, to + 1)) {
		to = find_next_zero_bit(gnttab_free_bitmap, gnttab_size,
					from + 1);
		if (ret < 0 && to - from >= count) {
			ret = from;
			bitmap_clear(gnttab_free_bitmap, ret, count);
			from += count;
			gnttab_free_count -= count;
			if (from == to)
				continue;
		}

		/*
		 * Recreate the free list in order to have it properly sorted.
		 * This is needed to make sure that the free tail has the maximum
		 * possible size.
		 */
		while (from < to) {
			*last = from;
			last = __gnttab_entry(from);
			gnttab_last_free = from;
			from++;
		}
		if (to < gnttab_size)
			gnttab_free_tail_ptr = __gnttab_entry(to - 1);
	}

	*last = GNTTAB_LIST_END;
	if (gnttab_last_free != gnttab_size - 1)
		gnttab_free_tail_ptr = NULL;

	return ret;
}

static int get_free_entries_seq(unsigned int count)
{
	unsigned long flags;
	int ret = 0;

	spin_lock_irqsave(&gnttab_list_lock, flags);

	if (gnttab_free_count < count) {
		ret = gnttab_expand(count - gnttab_free_count);
		if (ret < 0)
			goto out;
	}

	if (get_seq_entry_count() < count) {
		ret = get_free_seq(count);
		if (ret >= 0)
			goto out;
		ret = gnttab_expand(count - get_seq_entry_count());
		if (ret < 0)
			goto out;
	}

	ret = *gnttab_free_tail_ptr;
	*gnttab_free_tail_ptr = gnttab_entry(ret + count - 1);
	gnttab_free_count -= count;
	if (!gnttab_free_count)
		gnttab_free_tail_ptr = NULL;
	bitmap_clear(gnttab_free_bitmap, ret, count);

 out:
	spin_unlock_irqrestore(&gnttab_list_lock, flags);

	return ret;
}

static void do_free_callbacks(void)
{
	struct gnttab_free_callback *callback, *next;

	callback = gnttab_free_callback_list;
	gnttab_free_callback_list = NULL;

	while (callback != NULL) {
		next = callback->next;
		if (gnttab_free_count >= callback->count) {
			callback->next = NULL;
			callback->fn(callback->arg);
		} else {
			callback->next = gnttab_free_callback_list;
			gnttab_free_callback_list = callback;
		}
		callback = next;
	}
}

static inline void check_free_callbacks(void)
{
	if (unlikely(gnttab_free_callback_list))
		do_free_callbacks();
}

static void put_free_entry_locked(grant_ref_t ref)
{
	if (unlikely(ref < GNTTAB_NR_RESERVED_ENTRIES))
		return;

	gnttab_entry(ref) = gnttab_free_head;
	gnttab_free_head = ref;
	if (!gnttab_free_count)
		gnttab_last_free = ref;
	if (gnttab_free_tail_ptr == &gnttab_free_head)
		gnttab_free_tail_ptr = __gnttab_entry(ref);
	gnttab_free_count++;
	bitmap_set(gnttab_free_bitmap, ref, 1);
}

static void put_free_entry(grant_ref_t ref)
{
	unsigned long flags;

	spin_lock_irqsave(&gnttab_list_lock, flags);
	put_free_entry_locked(ref);
	check_free_callbacks();
	spin_unlock_irqrestore(&gnttab_list_lock, flags);
}

static void gnttab_set_free(unsigned int start, unsigned int n)
{
	unsigned int i;

	for (i = start; i < start + n - 1; i++)
		gnttab_entry(i) = i + 1;

	gnttab_entry(i) = GNTTAB_LIST_END;
	if (!gnttab_free_count) {
		gnttab_free_head = start;
		gnttab_free_tail_ptr = &gnttab_free_head;
	} else {
		gnttab_entry(gnttab_last_free) = start;
	}
	gnttab_free_count += n;
	gnttab_last_free = i;

	bitmap_set(gnttab_free_bitmap, start, n);
}

/*
 * Following applies to gnttab_update_entry_v1 and gnttab_update_entry_v2.
 * Introducing a valid entry into the grant table:
 *  1. Write ent->domid.
 *  2. Write ent->frame: Frame to which access is permitted.
 *  3. Write memory barrier (WMB).
 *  4. Write ent->flags, inc. valid type.
 */
static void gnttab_update_entry_v1(grant_ref_t ref, domid_t domid,
				   unsigned long frame, unsigned flags)
{
	gnttab_shared.v1[ref].domid = domid;
	gnttab_shared.v1[ref].frame = frame;
	wmb();
	gnttab_shared.v1[ref].flags = flags;
}

static void gnttab_update_entry_v2(grant_ref_t ref, domid_t domid,
				   unsigned long frame, unsigned int flags)
{
	gnttab_shared.v2[ref].hdr.domid = domid;
	gnttab_shared.v2[ref].full_page.frame = frame;
	wmb();	/* Hypervisor concurrent accesses. */
	gnttab_shared.v2[ref].hdr.flags = GTF_permit_access | flags;
}

/*
 * Public grant-issuing interface functions
 */
void gnttab_grant_foreign_access_ref(grant_ref_t ref, domid_t domid,
				     unsigned long frame, int readonly)
{
	gnttab_interface->update_entry(ref, domid, frame,
			   GTF_permit_access | (readonly ? GTF_readonly : 0));
}
EXPORT_SYMBOL_GPL(gnttab_grant_foreign_access_ref);

int gnttab_grant_foreign_access(domid_t domid, unsigned long frame,
				int readonly)
{
	int ref;

	ref = get_free_entries(1);
	if (unlikely(ref < 0))
		return -ENOSPC;

	gnttab_grant_foreign_access_ref(ref, domid, frame, readonly);

	return ref;
}
EXPORT_SYMBOL_GPL(gnttab_grant_foreign_access);

static int gnttab_end_foreign_access_ref_v1(grant_ref_t ref)
{
	u16 flags, nflags;
	u16 *pflags;

	pflags = &gnttab_shared.v1[ref].flags;
	nflags = *pflags;
	do {
		flags = nflags;
		if (flags & (GTF_reading|GTF_writing))
			return 0;
	} while ((nflags = sync_cmpxchg(pflags, flags, 0)) != flags);

	return 1;
}

static int gnttab_end_foreign_access_ref_v2(grant_ref_t ref)
{
	gnttab_shared.v2[ref].hdr.flags = 0;
	mb();	/* Concurrent access by hypervisor. */
	if (grstatus[ref] & (GTF_reading|GTF_writing)) {
		return 0;
	} else {
		/*
		 * The read of grstatus needs to have acquire semantics.
		 *  On x86, reads already have that, and we just need to
		 * protect against compiler reorderings.
		 * On other architectures we may need a full barrier.
		 */
#ifdef CONFIG_X86
		barrier();
#else
		mb();
#endif
	}

	return 1;
}

static inline int _gnttab_end_foreign_access_ref(grant_ref_t ref)
{
	return gnttab_interface->end_foreign_access_ref(ref);
}

int gnttab_end_foreign_access_ref(grant_ref_t ref)
{
	if (_gnttab_end_foreign_access_ref(ref))
		return 1;
	pr_warn("WARNING: g.e. %#x still in use!\n", ref);
	return 0;
}
EXPORT_SYMBOL_GPL(gnttab_end_foreign_access_ref);

static unsigned long gnttab_read_frame_v1(grant_ref_t ref)
{
	return gnttab_shared.v1[ref].frame;
}

static unsigned long gnttab_read_frame_v2(grant_ref_t ref)
{
	return gnttab_shared.v2[ref].full_page.frame;
}

struct deferred_entry {
	struct list_head list;
	grant_ref_t ref;
	uint16_t warn_delay;
	struct page *page;
};
static LIST_HEAD(deferred_list);
static void gnttab_handle_deferred(struct timer_list *);
static DEFINE_TIMER(deferred_timer, gnttab_handle_deferred);

static void gnttab_handle_deferred(struct timer_list *unused)
{
	unsigned int nr = 10;
	struct deferred_entry *first = NULL;
	unsigned long flags;

	spin_lock_irqsave(&gnttab_list_lock, flags);
	while (nr--) {
		struct deferred_entry *entry
			= list_first_entry(&deferred_list,
					   struct deferred_entry, list);

		if (entry == first)
			break;
		list_del(&entry->list);
		spin_unlock_irqrestore(&gnttab_list_lock, flags);
		if (_gnttab_end_foreign_access_ref(entry->ref)) {
			put_free_entry(entry->ref);
			pr_debug("freeing g.e. %#x (pfn %#lx)\n",
				 entry->ref, page_to_pfn(entry->page));
			put_page(entry->page);
			kfree(entry);
			entry = NULL;
		} else {
			if (!--entry->warn_delay)
				pr_info("g.e. %#x still pending\n", entry->ref);
			if (!first)
				first = entry;
		}
		spin_lock_irqsave(&gnttab_list_lock, flags);
		if (entry)
			list_add_tail(&entry->list, &deferred_list);
		else if (list_empty(&deferred_list))
			break;
	}
	if (!list_empty(&deferred_list) && !timer_pending(&deferred_timer)) {
		deferred_timer.expires = jiffies + HZ;
		add_timer(&deferred_timer);
	}
	spin_unlock_irqrestore(&gnttab_list_lock, flags);
}

static void gnttab_add_deferred(grant_ref_t ref, struct page *page)
{
	struct deferred_entry *entry;
	gfp_t gfp = (in_atomic() || irqs_disabled()) ? GFP_ATOMIC : GFP_KERNEL;
	const char *what = KERN_WARNING "leaking";

	entry = kmalloc(sizeof(*entry), gfp);
	if (!page) {
		unsigned long gfn = gnttab_interface->read_frame(ref);

		page = pfn_to_page(gfn_to_pfn(gfn));
		get_page(page);
	}

	if (entry) {
		unsigned long flags;

		entry->ref = ref;
		entry->page = page;
		entry->warn_delay = 60;
		spin_lock_irqsave(&gnttab_list_lock, flags);
		list_add_tail(&entry->list, &deferred_list);
		if (!timer_pending(&deferred_timer)) {
			deferred_timer.expires = jiffies + HZ;
			add_timer(&deferred_timer);
		}
		spin_unlock_irqrestore(&gnttab_list_lock, flags);
		what = KERN_DEBUG "deferring";
	}
	printk("%s g.e. %#x (pfn %#lx)\n",
	       what, ref, page ? page_to_pfn(page) : -1);
}

int gnttab_try_end_foreign_access(grant_ref_t ref)
{
	int ret = _gnttab_end_foreign_access_ref(ref);

	if (ret)
		put_free_entry(ref);

	return ret;
}
EXPORT_SYMBOL_GPL(gnttab_try_end_foreign_access);

<<<<<<< HEAD
void gnttab_end_foreign_access(grant_ref_t ref, unsigned long page)
=======
void gnttab_end_foreign_access(grant_ref_t ref, struct page *page)
>>>>>>> 88084a3d
{
	if (gnttab_try_end_foreign_access(ref)) {
		if (page)
			put_page(page);
	} else
<<<<<<< HEAD
		gnttab_add_deferred(ref, page ? virt_to_page(page) : NULL);
=======
		gnttab_add_deferred(ref, page);
>>>>>>> 88084a3d
}
EXPORT_SYMBOL_GPL(gnttab_end_foreign_access);

void gnttab_free_grant_reference(grant_ref_t ref)
{
	put_free_entry(ref);
}
EXPORT_SYMBOL_GPL(gnttab_free_grant_reference);

void gnttab_free_grant_references(grant_ref_t head)
{
	grant_ref_t ref;
	unsigned long flags;

	spin_lock_irqsave(&gnttab_list_lock, flags);
	while (head != GNTTAB_LIST_END) {
		ref = gnttab_entry(head);
		put_free_entry_locked(head);
		head = ref;
	}
	check_free_callbacks();
	spin_unlock_irqrestore(&gnttab_list_lock, flags);
}
EXPORT_SYMBOL_GPL(gnttab_free_grant_references);

void gnttab_free_grant_reference_seq(grant_ref_t head, unsigned int count)
{
	unsigned long flags;
	unsigned int i;

	spin_lock_irqsave(&gnttab_list_lock, flags);
	for (i = count; i > 0; i--)
		put_free_entry_locked(head + i - 1);
	check_free_callbacks();
	spin_unlock_irqrestore(&gnttab_list_lock, flags);
}
EXPORT_SYMBOL_GPL(gnttab_free_grant_reference_seq);

int gnttab_alloc_grant_references(u16 count, grant_ref_t *head)
{
	int h = get_free_entries(count);

	if (h < 0)
		return -ENOSPC;

	*head = h;

	return 0;
}
EXPORT_SYMBOL_GPL(gnttab_alloc_grant_references);

int gnttab_alloc_grant_reference_seq(unsigned int count, grant_ref_t *first)
{
	int h;

	if (count == 1)
		h = get_free_entries(1);
	else
		h = get_free_entries_seq(count);

	if (h < 0)
		return -ENOSPC;

	*first = h;

	return 0;
}
EXPORT_SYMBOL_GPL(gnttab_alloc_grant_reference_seq);

int gnttab_empty_grant_references(const grant_ref_t *private_head)
{
	return (*private_head == GNTTAB_LIST_END);
}
EXPORT_SYMBOL_GPL(gnttab_empty_grant_references);

int gnttab_claim_grant_reference(grant_ref_t *private_head)
{
	grant_ref_t g = *private_head;
	if (unlikely(g == GNTTAB_LIST_END))
		return -ENOSPC;
	*private_head = gnttab_entry(g);
	return g;
}
EXPORT_SYMBOL_GPL(gnttab_claim_grant_reference);

void gnttab_release_grant_reference(grant_ref_t *private_head,
				    grant_ref_t release)
{
	gnttab_entry(release) = *private_head;
	*private_head = release;
}
EXPORT_SYMBOL_GPL(gnttab_release_grant_reference);

void gnttab_request_free_callback(struct gnttab_free_callback *callback,
				  void (*fn)(void *), void *arg, u16 count)
{
	unsigned long flags;
	struct gnttab_free_callback *cb;

	spin_lock_irqsave(&gnttab_list_lock, flags);

	/* Check if the callback is already on the list */
	cb = gnttab_free_callback_list;
	while (cb) {
		if (cb == callback)
			goto out;
		cb = cb->next;
	}

	callback->fn = fn;
	callback->arg = arg;
	callback->count = count;
	callback->next = gnttab_free_callback_list;
	gnttab_free_callback_list = callback;
	check_free_callbacks();
out:
	spin_unlock_irqrestore(&gnttab_list_lock, flags);
}
EXPORT_SYMBOL_GPL(gnttab_request_free_callback);

void gnttab_cancel_free_callback(struct gnttab_free_callback *callback)
{
	struct gnttab_free_callback **pcb;
	unsigned long flags;

	spin_lock_irqsave(&gnttab_list_lock, flags);
	for (pcb = &gnttab_free_callback_list; *pcb; pcb = &(*pcb)->next) {
		if (*pcb == callback) {
			*pcb = callback->next;
			break;
		}
	}
	spin_unlock_irqrestore(&gnttab_list_lock, flags);
}
EXPORT_SYMBOL_GPL(gnttab_cancel_free_callback);

static unsigned int gnttab_frames(unsigned int frames, unsigned int align)
{
	return (frames * gnttab_interface->grefs_per_grant_frame + align - 1) /
	       align;
}

static int grow_gnttab_list(unsigned int more_frames)
{
	unsigned int new_nr_grant_frames, extra_entries, i;
	unsigned int nr_glist_frames, new_nr_glist_frames;
	unsigned int grefs_per_frame;

	grefs_per_frame = gnttab_interface->grefs_per_grant_frame;

	new_nr_grant_frames = nr_grant_frames + more_frames;
	extra_entries = more_frames * grefs_per_frame;

	nr_glist_frames = gnttab_frames(nr_grant_frames, RPP);
	new_nr_glist_frames = gnttab_frames(new_nr_grant_frames, RPP);
	for (i = nr_glist_frames; i < new_nr_glist_frames; i++) {
		gnttab_list[i] = (grant_ref_t *)__get_free_page(GFP_ATOMIC);
		if (!gnttab_list[i])
			goto grow_nomem;
	}

	gnttab_set_free(gnttab_size, extra_entries);

	if (!gnttab_free_tail_ptr)
		gnttab_free_tail_ptr = __gnttab_entry(gnttab_size);

	nr_grant_frames = new_nr_grant_frames;
	gnttab_size += extra_entries;

	check_free_callbacks();

	return 0;

grow_nomem:
	while (i-- > nr_glist_frames)
		free_page((unsigned long) gnttab_list[i]);
	return -ENOMEM;
}

static unsigned int __max_nr_grant_frames(void)
{
	struct gnttab_query_size query;
	int rc;

	query.dom = DOMID_SELF;

	rc = HYPERVISOR_grant_table_op(GNTTABOP_query_size, &query, 1);
	if ((rc < 0) || (query.status != GNTST_okay))
		return 4; /* Legacy max supported number of frames */

	return query.max_nr_frames;
}

unsigned int gnttab_max_grant_frames(void)
{
	unsigned int xen_max = __max_nr_grant_frames();
	static unsigned int boot_max_nr_grant_frames;

	/* First time, initialize it properly. */
	if (!boot_max_nr_grant_frames)
		boot_max_nr_grant_frames = __max_nr_grant_frames();

	if (xen_max > boot_max_nr_grant_frames)
		return boot_max_nr_grant_frames;
	return xen_max;
}
EXPORT_SYMBOL_GPL(gnttab_max_grant_frames);

int gnttab_setup_auto_xlat_frames(phys_addr_t addr)
{
	xen_pfn_t *pfn;
	unsigned int max_nr_gframes = __max_nr_grant_frames();
	unsigned int i;
	void *vaddr;

	if (xen_auto_xlat_grant_frames.count)
		return -EINVAL;

	vaddr = memremap(addr, XEN_PAGE_SIZE * max_nr_gframes, MEMREMAP_WB);
	if (vaddr == NULL) {
		pr_warn("Failed to ioremap gnttab share frames (addr=%pa)!\n",
			&addr);
		return -ENOMEM;
	}
	pfn = kcalloc(max_nr_gframes, sizeof(pfn[0]), GFP_KERNEL);
	if (!pfn) {
		memunmap(vaddr);
		return -ENOMEM;
	}
	for (i = 0; i < max_nr_gframes; i++)
		pfn[i] = XEN_PFN_DOWN(addr) + i;

	xen_auto_xlat_grant_frames.vaddr = vaddr;
	xen_auto_xlat_grant_frames.pfn = pfn;
	xen_auto_xlat_grant_frames.count = max_nr_gframes;

	return 0;
}
EXPORT_SYMBOL_GPL(gnttab_setup_auto_xlat_frames);

void gnttab_free_auto_xlat_frames(void)
{
	if (!xen_auto_xlat_grant_frames.count)
		return;
	kfree(xen_auto_xlat_grant_frames.pfn);
	memunmap(xen_auto_xlat_grant_frames.vaddr);

	xen_auto_xlat_grant_frames.pfn = NULL;
	xen_auto_xlat_grant_frames.count = 0;
	xen_auto_xlat_grant_frames.vaddr = NULL;
}
EXPORT_SYMBOL_GPL(gnttab_free_auto_xlat_frames);

int gnttab_pages_set_private(int nr_pages, struct page **pages)
{
	int i;

	for (i = 0; i < nr_pages; i++) {
#if BITS_PER_LONG < 64
		struct xen_page_foreign *foreign;

		foreign = kzalloc(sizeof(*foreign), GFP_KERNEL);
		if (!foreign)
			return -ENOMEM;

		set_page_private(pages[i], (unsigned long)foreign);
#endif
		SetPagePrivate(pages[i]);
	}

	return 0;
}
EXPORT_SYMBOL_GPL(gnttab_pages_set_private);

/**
 * gnttab_alloc_pages - alloc pages suitable for grant mapping into
 * @nr_pages: number of pages to alloc
 * @pages: returns the pages
 */
int gnttab_alloc_pages(int nr_pages, struct page **pages)
{
	int ret;

	ret = xen_alloc_unpopulated_pages(nr_pages, pages);
	if (ret < 0)
		return ret;

	ret = gnttab_pages_set_private(nr_pages, pages);
	if (ret < 0)
		gnttab_free_pages(nr_pages, pages);

	return ret;
}
EXPORT_SYMBOL_GPL(gnttab_alloc_pages);

#ifdef CONFIG_XEN_UNPOPULATED_ALLOC
static inline void cache_init(struct gnttab_page_cache *cache)
{
	cache->pages = NULL;
}

static inline bool cache_empty(struct gnttab_page_cache *cache)
{
	return !cache->pages;
}

static inline struct page *cache_deq(struct gnttab_page_cache *cache)
{
	struct page *page;

	page = cache->pages;
	cache->pages = page->zone_device_data;

	return page;
}

static inline void cache_enq(struct gnttab_page_cache *cache, struct page *page)
{
	page->zone_device_data = cache->pages;
	cache->pages = page;
}
#else
static inline void cache_init(struct gnttab_page_cache *cache)
{
	INIT_LIST_HEAD(&cache->pages);
}

static inline bool cache_empty(struct gnttab_page_cache *cache)
{
	return list_empty(&cache->pages);
}

static inline struct page *cache_deq(struct gnttab_page_cache *cache)
{
	struct page *page;

	page = list_first_entry(&cache->pages, struct page, lru);
	list_del(&page->lru);

	return page;
}

static inline void cache_enq(struct gnttab_page_cache *cache, struct page *page)
{
	list_add(&page->lru, &cache->pages);
}
#endif

void gnttab_page_cache_init(struct gnttab_page_cache *cache)
{
	spin_lock_init(&cache->lock);
	cache_init(cache);
	cache->num_pages = 0;
}
EXPORT_SYMBOL_GPL(gnttab_page_cache_init);

int gnttab_page_cache_get(struct gnttab_page_cache *cache, struct page **page)
{
	unsigned long flags;

	spin_lock_irqsave(&cache->lock, flags);

	if (cache_empty(cache)) {
		spin_unlock_irqrestore(&cache->lock, flags);
		return gnttab_alloc_pages(1, page);
	}

	page[0] = cache_deq(cache);
	cache->num_pages--;

	spin_unlock_irqrestore(&cache->lock, flags);

	return 0;
}
EXPORT_SYMBOL_GPL(gnttab_page_cache_get);

void gnttab_page_cache_put(struct gnttab_page_cache *cache, struct page **page,
			   unsigned int num)
{
	unsigned long flags;
	unsigned int i;

	spin_lock_irqsave(&cache->lock, flags);

	for (i = 0; i < num; i++)
		cache_enq(cache, page[i]);
	cache->num_pages += num;

	spin_unlock_irqrestore(&cache->lock, flags);
}
EXPORT_SYMBOL_GPL(gnttab_page_cache_put);

void gnttab_page_cache_shrink(struct gnttab_page_cache *cache, unsigned int num)
{
	struct page *page[10];
	unsigned int i = 0;
	unsigned long flags;

	spin_lock_irqsave(&cache->lock, flags);

	while (cache->num_pages > num) {
		page[i] = cache_deq(cache);
		cache->num_pages--;
		if (++i == ARRAY_SIZE(page)) {
			spin_unlock_irqrestore(&cache->lock, flags);
			gnttab_free_pages(i, page);
			i = 0;
			spin_lock_irqsave(&cache->lock, flags);
		}
	}

	spin_unlock_irqrestore(&cache->lock, flags);

	if (i != 0)
		gnttab_free_pages(i, page);
}
EXPORT_SYMBOL_GPL(gnttab_page_cache_shrink);

void gnttab_pages_clear_private(int nr_pages, struct page **pages)
{
	int i;

	for (i = 0; i < nr_pages; i++) {
		if (PagePrivate(pages[i])) {
#if BITS_PER_LONG < 64
			kfree((void *)page_private(pages[i]));
#endif
			ClearPagePrivate(pages[i]);
		}
	}
}
EXPORT_SYMBOL_GPL(gnttab_pages_clear_private);

/**
 * gnttab_free_pages - free pages allocated by gnttab_alloc_pages()
 * @nr_pages; number of pages to free
 * @pages: the pages
 */
void gnttab_free_pages(int nr_pages, struct page **pages)
{
	gnttab_pages_clear_private(nr_pages, pages);
	xen_free_unpopulated_pages(nr_pages, pages);
}
EXPORT_SYMBOL_GPL(gnttab_free_pages);

#ifdef CONFIG_XEN_GRANT_DMA_ALLOC
/**
 * gnttab_dma_alloc_pages - alloc DMAable pages suitable for grant mapping into
 * @args: arguments to the function
 */
int gnttab_dma_alloc_pages(struct gnttab_dma_alloc_args *args)
{
	unsigned long pfn, start_pfn;
	size_t size;
	int i, ret;

	size = args->nr_pages << PAGE_SHIFT;
	if (args->coherent)
		args->vaddr = dma_alloc_coherent(args->dev, size,
						 &args->dev_bus_addr,
						 GFP_KERNEL | __GFP_NOWARN);
	else
		args->vaddr = dma_alloc_wc(args->dev, size,
					   &args->dev_bus_addr,
					   GFP_KERNEL | __GFP_NOWARN);
	if (!args->vaddr) {
		pr_debug("Failed to allocate DMA buffer of size %zu\n", size);
		return -ENOMEM;
	}

	start_pfn = __phys_to_pfn(args->dev_bus_addr);
	for (pfn = start_pfn, i = 0; pfn < start_pfn + args->nr_pages;
			pfn++, i++) {
		struct page *page = pfn_to_page(pfn);

		args->pages[i] = page;
		args->frames[i] = xen_page_to_gfn(page);
		xenmem_reservation_scrub_page(page);
	}

	xenmem_reservation_va_mapping_reset(args->nr_pages, args->pages);

	ret = xenmem_reservation_decrease(args->nr_pages, args->frames);
	if (ret != args->nr_pages) {
		pr_debug("Failed to decrease reservation for DMA buffer\n");
		ret = -EFAULT;
		goto fail;
	}

	ret = gnttab_pages_set_private(args->nr_pages, args->pages);
	if (ret < 0)
		goto fail;

	return 0;

fail:
	gnttab_dma_free_pages(args);
	return ret;
}
EXPORT_SYMBOL_GPL(gnttab_dma_alloc_pages);

/**
 * gnttab_dma_free_pages - free DMAable pages
 * @args: arguments to the function
 */
int gnttab_dma_free_pages(struct gnttab_dma_alloc_args *args)
{
	size_t size;
	int i, ret;

	gnttab_pages_clear_private(args->nr_pages, args->pages);

	for (i = 0; i < args->nr_pages; i++)
		args->frames[i] = page_to_xen_pfn(args->pages[i]);

	ret = xenmem_reservation_increase(args->nr_pages, args->frames);
	if (ret != args->nr_pages) {
		pr_debug("Failed to increase reservation for DMA buffer\n");
		ret = -EFAULT;
	} else {
		ret = 0;
	}

	xenmem_reservation_va_mapping_update(args->nr_pages, args->pages,
					     args->frames);

	size = args->nr_pages << PAGE_SHIFT;
	if (args->coherent)
		dma_free_coherent(args->dev, size,
				  args->vaddr, args->dev_bus_addr);
	else
		dma_free_wc(args->dev, size,
			    args->vaddr, args->dev_bus_addr);
	return ret;
}
EXPORT_SYMBOL_GPL(gnttab_dma_free_pages);
#endif

/* Handling of paged out grant targets (GNTST_eagain) */
#define MAX_DELAY 256
static inline void
gnttab_retry_eagain_gop(unsigned int cmd, void *gop, int16_t *status,
						const char *func)
{
	unsigned delay = 1;

	do {
		BUG_ON(HYPERVISOR_grant_table_op(cmd, gop, 1));
		if (*status == GNTST_eagain)
			msleep(delay++);
	} while ((*status == GNTST_eagain) && (delay < MAX_DELAY));

	if (delay >= MAX_DELAY) {
		pr_err("%s: %s eagain grant\n", func, current->comm);
		*status = GNTST_bad_page;
	}
}

void gnttab_batch_map(struct gnttab_map_grant_ref *batch, unsigned count)
{
	struct gnttab_map_grant_ref *op;

	if (HYPERVISOR_grant_table_op(GNTTABOP_map_grant_ref, batch, count))
		BUG();
	for (op = batch; op < batch + count; op++)
		if (op->status == GNTST_eagain)
			gnttab_retry_eagain_gop(GNTTABOP_map_grant_ref, op,
						&op->status, __func__);
}
EXPORT_SYMBOL_GPL(gnttab_batch_map);

void gnttab_batch_copy(struct gnttab_copy *batch, unsigned count)
{
	struct gnttab_copy *op;

	if (HYPERVISOR_grant_table_op(GNTTABOP_copy, batch, count))
		BUG();
	for (op = batch; op < batch + count; op++)
		if (op->status == GNTST_eagain)
			gnttab_retry_eagain_gop(GNTTABOP_copy, op,
						&op->status, __func__);
}
EXPORT_SYMBOL_GPL(gnttab_batch_copy);

void gnttab_foreach_grant_in_range(struct page *page,
				   unsigned int offset,
				   unsigned int len,
				   xen_grant_fn_t fn,
				   void *data)
{
	unsigned int goffset;
	unsigned int glen;
	unsigned long xen_pfn;

	len = min_t(unsigned int, PAGE_SIZE - offset, len);
	goffset = xen_offset_in_page(offset);

	xen_pfn = page_to_xen_pfn(page) + XEN_PFN_DOWN(offset);

	while (len) {
		glen = min_t(unsigned int, XEN_PAGE_SIZE - goffset, len);
		fn(pfn_to_gfn(xen_pfn), goffset, glen, data);

		goffset = 0;
		xen_pfn++;
		len -= glen;
	}
}
EXPORT_SYMBOL_GPL(gnttab_foreach_grant_in_range);

void gnttab_foreach_grant(struct page **pages,
			  unsigned int nr_grefs,
			  xen_grant_fn_t fn,
			  void *data)
{
	unsigned int goffset = 0;
	unsigned long xen_pfn = 0;
	unsigned int i;

	for (i = 0; i < nr_grefs; i++) {
		if ((i % XEN_PFN_PER_PAGE) == 0) {
			xen_pfn = page_to_xen_pfn(pages[i / XEN_PFN_PER_PAGE]);
			goffset = 0;
		}

		fn(pfn_to_gfn(xen_pfn), goffset, XEN_PAGE_SIZE, data);

		goffset += XEN_PAGE_SIZE;
		xen_pfn++;
	}
}

int gnttab_map_refs(struct gnttab_map_grant_ref *map_ops,
		    struct gnttab_map_grant_ref *kmap_ops,
		    struct page **pages, unsigned int count)
{
	int i, ret;

	ret = HYPERVISOR_grant_table_op(GNTTABOP_map_grant_ref, map_ops, count);
	if (ret)
		return ret;

	for (i = 0; i < count; i++) {
		switch (map_ops[i].status) {
		case GNTST_okay:
		{
			struct xen_page_foreign *foreign;

			SetPageForeign(pages[i]);
			foreign = xen_page_foreign(pages[i]);
			foreign->domid = map_ops[i].dom;
			foreign->gref = map_ops[i].ref;
			break;
		}

		case GNTST_no_device_space:
			pr_warn_ratelimited("maptrack limit reached, can't map all guest pages\n");
			break;

		case GNTST_eagain:
			/* Retry eagain maps */
			gnttab_retry_eagain_gop(GNTTABOP_map_grant_ref,
						map_ops + i,
						&map_ops[i].status, __func__);
			/* Test status in next loop iteration. */
			i--;
			break;

		default:
			break;
		}
	}

	return set_foreign_p2m_mapping(map_ops, kmap_ops, pages, count);
}
EXPORT_SYMBOL_GPL(gnttab_map_refs);

int gnttab_unmap_refs(struct gnttab_unmap_grant_ref *unmap_ops,
		      struct gnttab_unmap_grant_ref *kunmap_ops,
		      struct page **pages, unsigned int count)
{
	unsigned int i;
	int ret;

	ret = HYPERVISOR_grant_table_op(GNTTABOP_unmap_grant_ref, unmap_ops, count);
	if (ret)
		return ret;

	for (i = 0; i < count; i++)
		ClearPageForeign(pages[i]);

	return clear_foreign_p2m_mapping(unmap_ops, kunmap_ops, pages, count);
}
EXPORT_SYMBOL_GPL(gnttab_unmap_refs);

#define GNTTAB_UNMAP_REFS_DELAY 5

static void __gnttab_unmap_refs_async(struct gntab_unmap_queue_data* item);

static void gnttab_unmap_work(struct work_struct *work)
{
	struct gntab_unmap_queue_data
		*unmap_data = container_of(work, 
					   struct gntab_unmap_queue_data,
					   gnttab_work.work);
	if (unmap_data->age != UINT_MAX)
		unmap_data->age++;
	__gnttab_unmap_refs_async(unmap_data);
}

static void __gnttab_unmap_refs_async(struct gntab_unmap_queue_data* item)
{
	int ret;
	int pc;

	for (pc = 0; pc < item->count; pc++) {
		if (page_count(item->pages[pc]) > 1) {
			unsigned long delay = GNTTAB_UNMAP_REFS_DELAY * (item->age + 1);
			schedule_delayed_work(&item->gnttab_work,
					      msecs_to_jiffies(delay));
			return;
		}
	}

	ret = gnttab_unmap_refs(item->unmap_ops, item->kunmap_ops,
				item->pages, item->count);
	item->done(ret, item);
}

void gnttab_unmap_refs_async(struct gntab_unmap_queue_data* item)
{
	INIT_DELAYED_WORK(&item->gnttab_work, gnttab_unmap_work);
	item->age = 0;

	__gnttab_unmap_refs_async(item);
}
EXPORT_SYMBOL_GPL(gnttab_unmap_refs_async);

static void unmap_refs_callback(int result,
		struct gntab_unmap_queue_data *data)
{
	struct unmap_refs_callback_data *d = data->data;

	d->result = result;
	complete(&d->completion);
}

int gnttab_unmap_refs_sync(struct gntab_unmap_queue_data *item)
{
	struct unmap_refs_callback_data data;

	init_completion(&data.completion);
	item->data = &data;
	item->done = &unmap_refs_callback;
	gnttab_unmap_refs_async(item);
	wait_for_completion(&data.completion);

	return data.result;
}
EXPORT_SYMBOL_GPL(gnttab_unmap_refs_sync);

static unsigned int nr_status_frames(unsigned int nr_grant_frames)
{
	return gnttab_frames(nr_grant_frames, SPP);
}

static int gnttab_map_frames_v1(xen_pfn_t *frames, unsigned int nr_gframes)
{
	int rc;

	rc = arch_gnttab_map_shared(frames, nr_gframes,
				    gnttab_max_grant_frames(),
				    &gnttab_shared.addr);
	BUG_ON(rc);

	return 0;
}

static void gnttab_unmap_frames_v1(void)
{
	arch_gnttab_unmap(gnttab_shared.addr, nr_grant_frames);
}

static int gnttab_map_frames_v2(xen_pfn_t *frames, unsigned int nr_gframes)
{
	uint64_t *sframes;
	unsigned int nr_sframes;
	struct gnttab_get_status_frames getframes;
	int rc;

	nr_sframes = nr_status_frames(nr_gframes);

	/* No need for kzalloc as it is initialized in following hypercall
	 * GNTTABOP_get_status_frames.
	 */
	sframes = kmalloc_array(nr_sframes, sizeof(uint64_t), GFP_ATOMIC);
	if (!sframes)
		return -ENOMEM;

	getframes.dom        = DOMID_SELF;
	getframes.nr_frames  = nr_sframes;
	set_xen_guest_handle(getframes.frame_list, sframes);

	rc = HYPERVISOR_grant_table_op(GNTTABOP_get_status_frames,
				       &getframes, 1);
	if (rc == -ENOSYS) {
		kfree(sframes);
		return -ENOSYS;
	}

	BUG_ON(rc || getframes.status);

	rc = arch_gnttab_map_status(sframes, nr_sframes,
				    nr_status_frames(gnttab_max_grant_frames()),
				    &grstatus);
	BUG_ON(rc);
	kfree(sframes);

	rc = arch_gnttab_map_shared(frames, nr_gframes,
				    gnttab_max_grant_frames(),
				    &gnttab_shared.addr);
	BUG_ON(rc);

	return 0;
}

static void gnttab_unmap_frames_v2(void)
{
	arch_gnttab_unmap(gnttab_shared.addr, nr_grant_frames);
	arch_gnttab_unmap(grstatus, nr_status_frames(nr_grant_frames));
}

static int gnttab_map(unsigned int start_idx, unsigned int end_idx)
{
	struct gnttab_setup_table setup;
	xen_pfn_t *frames;
	unsigned int nr_gframes = end_idx + 1;
	int rc;

	if (xen_feature(XENFEAT_auto_translated_physmap)) {
		struct xen_add_to_physmap xatp;
		unsigned int i = end_idx;
		rc = 0;
		BUG_ON(xen_auto_xlat_grant_frames.count < nr_gframes);
		/*
		 * Loop backwards, so that the first hypercall has the largest
		 * index, ensuring that the table will grow only once.
		 */
		do {
			xatp.domid = DOMID_SELF;
			xatp.idx = i;
			xatp.space = XENMAPSPACE_grant_table;
			xatp.gpfn = xen_auto_xlat_grant_frames.pfn[i];
			rc = HYPERVISOR_memory_op(XENMEM_add_to_physmap, &xatp);
			if (rc != 0) {
				pr_warn("grant table add_to_physmap failed, err=%d\n",
					rc);
				break;
			}
		} while (i-- > start_idx);

		return rc;
	}

	/* No need for kzalloc as it is initialized in following hypercall
	 * GNTTABOP_setup_table.
	 */
	frames = kmalloc_array(nr_gframes, sizeof(unsigned long), GFP_ATOMIC);
	if (!frames)
		return -ENOMEM;

	setup.dom        = DOMID_SELF;
	setup.nr_frames  = nr_gframes;
	set_xen_guest_handle(setup.frame_list, frames);

	rc = HYPERVISOR_grant_table_op(GNTTABOP_setup_table, &setup, 1);
	if (rc == -ENOSYS) {
		kfree(frames);
		return -ENOSYS;
	}

	BUG_ON(rc || setup.status);

	rc = gnttab_interface->map_frames(frames, nr_gframes);

	kfree(frames);

	return rc;
}

static const struct gnttab_ops gnttab_v1_ops = {
	.version			= 1,
	.grefs_per_grant_frame		= XEN_PAGE_SIZE /
					  sizeof(struct grant_entry_v1),
	.map_frames			= gnttab_map_frames_v1,
	.unmap_frames			= gnttab_unmap_frames_v1,
	.update_entry			= gnttab_update_entry_v1,
	.end_foreign_access_ref		= gnttab_end_foreign_access_ref_v1,
	.read_frame			= gnttab_read_frame_v1,
};

static const struct gnttab_ops gnttab_v2_ops = {
	.version			= 2,
	.grefs_per_grant_frame		= XEN_PAGE_SIZE /
					  sizeof(union grant_entry_v2),
	.map_frames			= gnttab_map_frames_v2,
	.unmap_frames			= gnttab_unmap_frames_v2,
	.update_entry			= gnttab_update_entry_v2,
	.end_foreign_access_ref		= gnttab_end_foreign_access_ref_v2,
	.read_frame			= gnttab_read_frame_v2,
};

static bool gnttab_need_v2(void)
{
#ifdef CONFIG_X86
	uint32_t base, width;

	if (xen_pv_domain()) {
		base = xen_cpuid_base();
		if (cpuid_eax(base) < 5)
			return false;	/* Information not available, use V1. */
		width = cpuid_ebx(base + 5) &
			XEN_CPUID_MACHINE_ADDRESS_WIDTH_MASK;
		return width > 32 + PAGE_SHIFT;
	}
#endif
	return !!(max_possible_pfn >> 32);
}

static void gnttab_request_version(void)
{
	long rc;
	struct gnttab_set_version gsv;

	if (gnttab_need_v2())
		gsv.version = 2;
	else
		gsv.version = 1;

	/* Boot parameter overrides automatic selection. */
	if (xen_gnttab_version >= 1 && xen_gnttab_version <= 2)
		gsv.version = xen_gnttab_version;

	rc = HYPERVISOR_grant_table_op(GNTTABOP_set_version, &gsv, 1);
	if (rc == 0 && gsv.version == 2)
		gnttab_interface = &gnttab_v2_ops;
	else
		gnttab_interface = &gnttab_v1_ops;
	pr_info("Grant tables using version %d layout\n",
		gnttab_interface->version);
}

static int gnttab_setup(void)
{
	unsigned int max_nr_gframes;

	max_nr_gframes = gnttab_max_grant_frames();
	if (max_nr_gframes < nr_grant_frames)
		return -ENOSYS;

	if (xen_feature(XENFEAT_auto_translated_physmap) && gnttab_shared.addr == NULL) {
		gnttab_shared.addr = xen_auto_xlat_grant_frames.vaddr;
		if (gnttab_shared.addr == NULL) {
			pr_warn("gnttab share frames is not mapped!\n");
			return -ENOMEM;
		}
	}
	return gnttab_map(0, nr_grant_frames - 1);
}

int gnttab_resume(void)
{
	gnttab_request_version();
	return gnttab_setup();
}

int gnttab_suspend(void)
{
	if (!xen_feature(XENFEAT_auto_translated_physmap))
		gnttab_interface->unmap_frames();
	return 0;
}

static int gnttab_expand(unsigned int req_entries)
{
	int rc;
	unsigned int cur, extra;

	cur = nr_grant_frames;
	extra = ((req_entries + gnttab_interface->grefs_per_grant_frame - 1) /
		 gnttab_interface->grefs_per_grant_frame);
	if (cur + extra > gnttab_max_grant_frames()) {
		pr_warn_ratelimited("xen/grant-table: max_grant_frames reached"
				    " cur=%u extra=%u limit=%u"
				    " gnttab_free_count=%u req_entries=%u\n",
				    cur, extra, gnttab_max_grant_frames(),
				    gnttab_free_count, req_entries);
		return -ENOSPC;
	}

	rc = gnttab_map(cur, cur + extra - 1);
	if (rc == 0)
		rc = grow_gnttab_list(extra);

	return rc;
}

int gnttab_init(void)
{
	int i;
	unsigned long max_nr_grant_frames, max_nr_grefs;
	unsigned int max_nr_glist_frames, nr_glist_frames;
	int ret;

	gnttab_request_version();
	max_nr_grant_frames = gnttab_max_grant_frames();
	max_nr_grefs = max_nr_grant_frames *
			gnttab_interface->grefs_per_grant_frame;
	nr_grant_frames = 1;

	/* Determine the maximum number of frames required for the
	 * grant reference free list on the current hypervisor.
	 */
	max_nr_glist_frames = max_nr_grefs / RPP;

	gnttab_list = kmalloc_array(max_nr_glist_frames,
				    sizeof(grant_ref_t *),
				    GFP_KERNEL);
	if (gnttab_list == NULL)
		return -ENOMEM;

	nr_glist_frames = gnttab_frames(nr_grant_frames, RPP);
	for (i = 0; i < nr_glist_frames; i++) {
		gnttab_list[i] = (grant_ref_t *)__get_free_page(GFP_KERNEL);
		if (gnttab_list[i] == NULL) {
			ret = -ENOMEM;
			goto ini_nomem;
		}
	}

	gnttab_free_bitmap = bitmap_zalloc(max_nr_grefs, GFP_KERNEL);
	if (!gnttab_free_bitmap) {
		ret = -ENOMEM;
		goto ini_nomem;
	}

	ret = arch_gnttab_init(max_nr_grant_frames,
			       nr_status_frames(max_nr_grant_frames));
	if (ret < 0)
		goto ini_nomem;

	if (gnttab_setup() < 0) {
		ret = -ENODEV;
		goto ini_nomem;
	}

	gnttab_size = nr_grant_frames * gnttab_interface->grefs_per_grant_frame;

	gnttab_set_free(GNTTAB_NR_RESERVED_ENTRIES,
			gnttab_size - GNTTAB_NR_RESERVED_ENTRIES);

	printk("Grant table initialized\n");
	return 0;

 ini_nomem:
	for (i--; i >= 0; i--)
		free_page((unsigned long)gnttab_list[i]);
	kfree(gnttab_list);
	bitmap_free(gnttab_free_bitmap);
	return ret;
}
EXPORT_SYMBOL_GPL(gnttab_init);

static int __gnttab_init(void)
{
	if (!xen_domain())
		return -ENODEV;

	/* Delay grant-table initialization in the PV on HVM case */
	if (xen_hvm_domain() && !xen_pvh_domain())
		return 0;

	return gnttab_init();
}
/* Starts after core_initcall so that xen_pvh_gnttab_setup can be called
 * beforehand to initialize xen_auto_xlat_grant_frames. */
core_initcall_sync(__gnttab_init);<|MERGE_RESOLUTION|>--- conflicted
+++ resolved
@@ -584,21 +584,13 @@
 }
 EXPORT_SYMBOL_GPL(gnttab_try_end_foreign_access);
 
-<<<<<<< HEAD
-void gnttab_end_foreign_access(grant_ref_t ref, unsigned long page)
-=======
 void gnttab_end_foreign_access(grant_ref_t ref, struct page *page)
->>>>>>> 88084a3d
 {
 	if (gnttab_try_end_foreign_access(ref)) {
 		if (page)
 			put_page(page);
 	} else
-<<<<<<< HEAD
-		gnttab_add_deferred(ref, page ? virt_to_page(page) : NULL);
-=======
 		gnttab_add_deferred(ref, page);
->>>>>>> 88084a3d
 }
 EXPORT_SYMBOL_GPL(gnttab_end_foreign_access);
 
