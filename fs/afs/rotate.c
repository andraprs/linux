--- conflicted
+++ resolved
@@ -136,12 +136,8 @@
 	struct afs_addr_list *alist;
 	struct afs_server *server;
 	struct afs_vnode *vnode = fc->vnode;
-<<<<<<< HEAD
-	u32 rtt, abort_code;
-=======
 	struct afs_error e;
 	u32 rtt;
->>>>>>> 8c32d47b
 	int error = fc->ac.error, i;
 
 	_enter("%lx[%d],%lx[%d],%d,%d",
@@ -311,11 +307,8 @@
 		if (fc->error != -EDESTADDRREQ)
 			goto iterate_address;
 		/* Fall through */
-<<<<<<< HEAD
-=======
 	case -ERFKILL:
 	case -EADDRNOTAVAIL:
->>>>>>> 8c32d47b
 	case -ENETUNREACH:
 	case -EHOSTUNREACH:
 	case -EHOSTDOWN:
@@ -457,51 +450,6 @@
 	if (fc->flags & AFS_FS_CURSOR_VBUSY)
 		goto restart_from_beginning;
 
-<<<<<<< HEAD
-	abort_code = 0;
-	error = -EDESTADDRREQ;
-	for (i = 0; i < fc->server_list->nr_servers; i++) {
-		struct afs_server *s = fc->server_list->servers[i].server;
-		int probe_error = READ_ONCE(s->probe.error);
-
-		switch (probe_error) {
-		case 0:
-			continue;
-		default:
-			if (error == -ETIMEDOUT ||
-			    error == -ETIME)
-				continue;
-		case -ETIMEDOUT:
-		case -ETIME:
-			if (error == -ENOMEM ||
-			    error == -ENONET)
-				continue;
-		case -ENOMEM:
-		case -ENONET:
-			if (error == -ENETUNREACH)
-				continue;
-		case -ENETUNREACH:
-			if (error == -EHOSTUNREACH)
-				continue;
-		case -EHOSTUNREACH:
-			if (error == -ECONNREFUSED)
-				continue;
-		case -ECONNREFUSED:
-			if (error == -ECONNRESET)
-				continue;
-		case -ECONNRESET: /* Responded, but call expired. */
-			if (error == -ECONNABORTED)
-				continue;
-		case -ECONNABORTED:
-			abort_code = s->probe.abort_code;
-			error = probe_error;
-			continue;
-		}
-	}
-
-	if (error == -ECONNABORTED)
-		error = afs_abort_to_error(abort_code);
-=======
 	e.error = -EDESTADDRREQ;
 	e.responded = false;
 	for (i = 0; i < fc->server_list->nr_servers; i++) {
@@ -510,7 +458,6 @@
 		afs_prioritise_error(&e, READ_ONCE(s->probe.error),
 				     s->probe.abort_code);
 	}
->>>>>>> 8c32d47b
 
 failed_set_error:
 	fc->error = error;
@@ -658,10 +605,7 @@
 	struct afs_net *net = afs_v2net(fc->vnode);
 
 	if (fc->error == -EDESTADDRREQ ||
-<<<<<<< HEAD
-=======
 	    fc->error == -EADDRNOTAVAIL ||
->>>>>>> 8c32d47b
 	    fc->error == -ENETUNREACH ||
 	    fc->error == -EHOSTUNREACH)
 		afs_dump_edestaddrreq(fc);
