// SPDX-License-Identifier: GPL-2.0
#include <linux/ceph/ceph_debug.h>
#include <linux/ceph/striper.h>

#include <linux/module.h>
#include <linux/sched.h>
#include <linux/slab.h>
#include <linux/file.h>
#include <linux/mount.h>
#include <linux/namei.h>
#include <linux/writeback.h>
#include <linux/falloc.h>

#include "super.h"
#include "mds_client.h"
#include "cache.h"

static __le32 ceph_flags_sys2wire(u32 flags)
{
	u32 wire_flags = 0;

	switch (flags & O_ACCMODE) {
	case O_RDONLY:
		wire_flags |= CEPH_O_RDONLY;
		break;
	case O_WRONLY:
		wire_flags |= CEPH_O_WRONLY;
		break;
	case O_RDWR:
		wire_flags |= CEPH_O_RDWR;
		break;
	}

	flags &= ~O_ACCMODE;

#define ceph_sys2wire(a) if (flags & a) { wire_flags |= CEPH_##a; flags &= ~a; }

	ceph_sys2wire(O_CREAT);
	ceph_sys2wire(O_EXCL);
	ceph_sys2wire(O_TRUNC);
	ceph_sys2wire(O_DIRECTORY);
	ceph_sys2wire(O_NOFOLLOW);

#undef ceph_sys2wire

	if (flags)
		dout("unused open flags: %x\n", flags);

	return cpu_to_le32(wire_flags);
}

/*
 * Ceph file operations
 *
 * Implement basic open/close functionality, and implement
 * read/write.
 *
 * We implement three modes of file I/O:
 *  - buffered uses the generic_file_aio_{read,write} helpers
 *
 *  - synchronous is used when there is multi-client read/write
 *    sharing, avoids the page cache, and synchronously waits for an
 *    ack from the OSD.
 *
 *  - direct io takes the variant of the sync path that references
 *    user pages directly.
 *
 * fsync() flushes and waits on dirty pages, but just queues metadata
 * for writeback: since the MDS can recover size and mtime there is no
 * need to wait for MDS acknowledgement.
 */

/*
 * How many pages to get in one call to iov_iter_get_pages().  This
 * determines the size of the on-stack array used as a buffer.
 */
#define ITER_GET_BVECS_PAGES	64

static ssize_t __iter_get_bvecs(struct iov_iter *iter, size_t maxsize,
				struct bio_vec *bvecs)
{
	size_t size = 0;
	int bvec_idx = 0;

	if (maxsize > iov_iter_count(iter))
		maxsize = iov_iter_count(iter);

	while (size < maxsize) {
		struct page *pages[ITER_GET_BVECS_PAGES];
		ssize_t bytes;
		size_t start;
		int idx = 0;

		bytes = iov_iter_get_pages(iter, pages, maxsize - size,
					   ITER_GET_BVECS_PAGES, &start);
		if (bytes < 0)
			return size ?: bytes;

		iov_iter_advance(iter, bytes);
		size += bytes;

		for ( ; bytes; idx++, bvec_idx++) {
			struct bio_vec bv = {
				.bv_page = pages[idx],
				.bv_len = min_t(int, bytes, PAGE_SIZE - start),
				.bv_offset = start,
			};

			bvecs[bvec_idx] = bv;
			bytes -= bv.bv_len;
			start = 0;
		}
	}

	return size;
}

/*
 * iov_iter_get_pages() only considers one iov_iter segment, no matter
 * what maxsize or maxpages are given.  For ITER_BVEC that is a single
 * page.
 *
 * Attempt to get up to @maxsize bytes worth of pages from @iter.
 * Return the number of bytes in the created bio_vec array, or an error.
 */
static ssize_t iter_get_bvecs_alloc(struct iov_iter *iter, size_t maxsize,
				    struct bio_vec **bvecs, int *num_bvecs)
{
	struct bio_vec *bv;
	size_t orig_count = iov_iter_count(iter);
	ssize_t bytes;
	int npages;

	iov_iter_truncate(iter, maxsize);
	npages = iov_iter_npages(iter, INT_MAX);
	iov_iter_reexpand(iter, orig_count);

	/*
	 * __iter_get_bvecs() may populate only part of the array -- zero it
	 * out.
	 */
	bv = kvmalloc_array(npages, sizeof(*bv), GFP_KERNEL | __GFP_ZERO);
	if (!bv)
		return -ENOMEM;

	bytes = __iter_get_bvecs(iter, maxsize, bv);
	if (bytes < 0) {
		/*
		 * No pages were pinned -- just free the array.
		 */
		kvfree(bv);
		return bytes;
	}

	*bvecs = bv;
	*num_bvecs = npages;
	return bytes;
}

static void put_bvecs(struct bio_vec *bvecs, int num_bvecs, bool should_dirty)
{
	int i;

	for (i = 0; i < num_bvecs; i++) {
		if (bvecs[i].bv_page) {
			if (should_dirty)
				set_page_dirty_lock(bvecs[i].bv_page);
			put_page(bvecs[i].bv_page);
		}
	}
	kvfree(bvecs);
}

/*
 * Prepare an open request.  Preallocate ceph_cap to avoid an
 * inopportune ENOMEM later.
 */
static struct ceph_mds_request *
prepare_open_request(struct super_block *sb, int flags, int create_mode)
{
	struct ceph_fs_client *fsc = ceph_sb_to_client(sb);
	struct ceph_mds_client *mdsc = fsc->mdsc;
	struct ceph_mds_request *req;
	int want_auth = USE_ANY_MDS;
	int op = (flags & O_CREAT) ? CEPH_MDS_OP_CREATE : CEPH_MDS_OP_OPEN;

	if (flags & (O_WRONLY|O_RDWR|O_CREAT|O_TRUNC))
		want_auth = USE_AUTH_MDS;

	req = ceph_mdsc_create_request(mdsc, op, want_auth);
	if (IS_ERR(req))
		goto out;
	req->r_fmode = ceph_flags_to_mode(flags);
	req->r_args.open.flags = ceph_flags_sys2wire(flags);
	req->r_args.open.mode = cpu_to_le32(create_mode);
out:
	return req;
}

static int ceph_init_file_info(struct inode *inode, struct file *file,
					int fmode, bool isdir)
{
	struct ceph_file_info *fi;

	dout("%s %p %p 0%o (%s)\n", __func__, inode, file,
			inode->i_mode, isdir ? "dir" : "regular");
	BUG_ON(inode->i_fop->release != ceph_release);

	if (isdir) {
		struct ceph_dir_file_info *dfi =
			kmem_cache_zalloc(ceph_dir_file_cachep, GFP_KERNEL);
		if (!dfi) {
			ceph_put_fmode(ceph_inode(inode), fmode); /* clean up */
			return -ENOMEM;
		}

		file->private_data = dfi;
		fi = &dfi->file_info;
		dfi->next_offset = 2;
		dfi->readdir_cache_idx = -1;
	} else {
		fi = kmem_cache_zalloc(ceph_file_cachep, GFP_KERNEL);
		if (!fi) {
			ceph_put_fmode(ceph_inode(inode), fmode); /* clean up */
			return -ENOMEM;
		}

		file->private_data = fi;
	}

	fi->fmode = fmode;
	spin_lock_init(&fi->rw_contexts_lock);
	INIT_LIST_HEAD(&fi->rw_contexts);

	return 0;
}

/*
 * initialize private struct file data.
 * if we fail, clean up by dropping fmode reference on the ceph_inode
 */
static int ceph_init_file(struct inode *inode, struct file *file, int fmode)
{
	int ret = 0;

	switch (inode->i_mode & S_IFMT) {
	case S_IFREG:
		ceph_fscache_register_inode_cookie(inode);
		ceph_fscache_file_set_cookie(inode, file);
	case S_IFDIR:
		ret = ceph_init_file_info(inode, file, fmode,
						S_ISDIR(inode->i_mode));
		if (ret)
			return ret;
		break;

	case S_IFLNK:
		dout("init_file %p %p 0%o (symlink)\n", inode, file,
		     inode->i_mode);
		ceph_put_fmode(ceph_inode(inode), fmode); /* clean up */
		break;

	default:
		dout("init_file %p %p 0%o (special)\n", inode, file,
		     inode->i_mode);
		/*
		 * we need to drop the open ref now, since we don't
		 * have .release set to ceph_release.
		 */
		ceph_put_fmode(ceph_inode(inode), fmode); /* clean up */
		BUG_ON(inode->i_fop->release == ceph_release);

		/* call the proper open fop */
		ret = inode->i_fop->open(inode, file);
	}
	return ret;
}

/*
 * try renew caps after session gets killed.
 */
int ceph_renew_caps(struct inode *inode)
{
	struct ceph_mds_client *mdsc = ceph_sb_to_client(inode->i_sb)->mdsc;
	struct ceph_inode_info *ci = ceph_inode(inode);
	struct ceph_mds_request *req;
	int err, flags, wanted;

	spin_lock(&ci->i_ceph_lock);
	wanted = __ceph_caps_file_wanted(ci);
	if (__ceph_is_any_real_caps(ci) &&
	    (!(wanted & CEPH_CAP_ANY_WR) || ci->i_auth_cap)) {
		int issued = __ceph_caps_issued(ci, NULL);
		spin_unlock(&ci->i_ceph_lock);
		dout("renew caps %p want %s issued %s updating mds_wanted\n",
		     inode, ceph_cap_string(wanted), ceph_cap_string(issued));
		ceph_check_caps(ci, 0, NULL);
		return 0;
	}
	spin_unlock(&ci->i_ceph_lock);

	flags = 0;
	if ((wanted & CEPH_CAP_FILE_RD) && (wanted & CEPH_CAP_FILE_WR))
		flags = O_RDWR;
	else if (wanted & CEPH_CAP_FILE_RD)
		flags = O_RDONLY;
	else if (wanted & CEPH_CAP_FILE_WR)
		flags = O_WRONLY;
#ifdef O_LAZY
	if (wanted & CEPH_CAP_FILE_LAZYIO)
		flags |= O_LAZY;
#endif

	req = prepare_open_request(inode->i_sb, flags, 0);
	if (IS_ERR(req)) {
		err = PTR_ERR(req);
		goto out;
	}

	req->r_inode = inode;
	ihold(inode);
	req->r_num_caps = 1;
	req->r_fmode = -1;

	err = ceph_mdsc_do_request(mdsc, NULL, req);
	ceph_mdsc_put_request(req);
out:
	dout("renew caps %p open result=%d\n", inode, err);
	return err < 0 ? err : 0;
}

/*
 * If we already have the requisite capabilities, we can satisfy
 * the open request locally (no need to request new caps from the
 * MDS).  We do, however, need to inform the MDS (asynchronously)
 * if our wanted caps set expands.
 */
int ceph_open(struct inode *inode, struct file *file)
{
	struct ceph_inode_info *ci = ceph_inode(inode);
	struct ceph_fs_client *fsc = ceph_sb_to_client(inode->i_sb);
	struct ceph_mds_client *mdsc = fsc->mdsc;
	struct ceph_mds_request *req;
	struct ceph_file_info *fi = file->private_data;
	int err;
	int flags, fmode, wanted;

	if (fi) {
		dout("open file %p is already opened\n", file);
		return 0;
	}

	/* filter out O_CREAT|O_EXCL; vfs did that already.  yuck. */
	flags = file->f_flags & ~(O_CREAT|O_EXCL);
	if (S_ISDIR(inode->i_mode))
		flags = O_DIRECTORY;  /* mds likes to know */

	dout("open inode %p ino %llx.%llx file %p flags %d (%d)\n", inode,
	     ceph_vinop(inode), file, flags, file->f_flags);
	fmode = ceph_flags_to_mode(flags);
	wanted = ceph_caps_for_mode(fmode);

	/* snapped files are read-only */
	if (ceph_snap(inode) != CEPH_NOSNAP && (file->f_mode & FMODE_WRITE))
		return -EROFS;

	/* trivially open snapdir */
	if (ceph_snap(inode) == CEPH_SNAPDIR) {
		spin_lock(&ci->i_ceph_lock);
		__ceph_get_fmode(ci, fmode);
		spin_unlock(&ci->i_ceph_lock);
		return ceph_init_file(inode, file, fmode);
	}

	/*
	 * No need to block if we have caps on the auth MDS (for
	 * write) or any MDS (for read).  Update wanted set
	 * asynchronously.
	 */
	spin_lock(&ci->i_ceph_lock);
	if (__ceph_is_any_real_caps(ci) &&
	    (((fmode & CEPH_FILE_MODE_WR) == 0) || ci->i_auth_cap)) {
		int mds_wanted = __ceph_caps_mds_wanted(ci, true);
		int issued = __ceph_caps_issued(ci, NULL);

		dout("open %p fmode %d want %s issued %s using existing\n",
		     inode, fmode, ceph_cap_string(wanted),
		     ceph_cap_string(issued));
		__ceph_get_fmode(ci, fmode);
		spin_unlock(&ci->i_ceph_lock);

		/* adjust wanted? */
		if ((issued & wanted) != wanted &&
		    (mds_wanted & wanted) != wanted &&
		    ceph_snap(inode) != CEPH_SNAPDIR)
			ceph_check_caps(ci, 0, NULL);

		return ceph_init_file(inode, file, fmode);
	} else if (ceph_snap(inode) != CEPH_NOSNAP &&
		   (ci->i_snap_caps & wanted) == wanted) {
		__ceph_get_fmode(ci, fmode);
		spin_unlock(&ci->i_ceph_lock);
		return ceph_init_file(inode, file, fmode);
	}

	spin_unlock(&ci->i_ceph_lock);

	dout("open fmode %d wants %s\n", fmode, ceph_cap_string(wanted));
	req = prepare_open_request(inode->i_sb, flags, 0);
	if (IS_ERR(req)) {
		err = PTR_ERR(req);
		goto out;
	}
	req->r_inode = inode;
	ihold(inode);

	req->r_num_caps = 1;
	err = ceph_mdsc_do_request(mdsc, NULL, req);
	if (!err)
		err = ceph_init_file(inode, file, req->r_fmode);
	ceph_mdsc_put_request(req);
	dout("open result=%d on %llx.%llx\n", err, ceph_vinop(inode));
out:
	return err;
}


/*
 * Do a lookup + open with a single request.  If we get a non-existent
 * file or symlink, return 1 so the VFS can retry.
 */
int ceph_atomic_open(struct inode *dir, struct dentry *dentry,
		     struct file *file, unsigned flags, umode_t mode)
{
	struct ceph_fs_client *fsc = ceph_sb_to_client(dir->i_sb);
	struct ceph_mds_client *mdsc = fsc->mdsc;
	struct ceph_mds_request *req;
	struct dentry *dn;
	struct ceph_acls_info acls = {};
	int mask;
	int err;

	dout("atomic_open %p dentry %p '%pd' %s flags %d mode 0%o\n",
	     dir, dentry, dentry,
	     d_unhashed(dentry) ? "unhashed" : "hashed", flags, mode);

	if (dentry->d_name.len > NAME_MAX)
		return -ENAMETOOLONG;

	if (flags & O_CREAT) {
		if (ceph_quota_is_max_files_exceeded(dir))
			return -EDQUOT;
		err = ceph_pre_init_acls(dir, &mode, &acls);
		if (err < 0)
			return err;
	}

	/* do the open */
	req = prepare_open_request(dir->i_sb, flags, mode);
	if (IS_ERR(req)) {
		err = PTR_ERR(req);
		goto out_acl;
	}
	req->r_dentry = dget(dentry);
	req->r_num_caps = 2;
	if (flags & O_CREAT) {
		req->r_dentry_drop = CEPH_CAP_FILE_SHARED | CEPH_CAP_AUTH_EXCL;
		req->r_dentry_unless = CEPH_CAP_FILE_EXCL;
		if (acls.pagelist) {
			req->r_pagelist = acls.pagelist;
			acls.pagelist = NULL;
		}
	}

       mask = CEPH_STAT_CAP_INODE | CEPH_CAP_AUTH_SHARED;
       if (ceph_security_xattr_wanted(dir))
               mask |= CEPH_CAP_XATTR_SHARED;
       req->r_args.open.mask = cpu_to_le32(mask);

	req->r_parent = dir;
	set_bit(CEPH_MDS_R_PARENT_LOCKED, &req->r_req_flags);
	err = ceph_mdsc_do_request(mdsc,
				   (flags & (O_CREAT|O_TRUNC)) ? dir : NULL,
				   req);
	err = ceph_handle_snapdir(req, dentry, err);
	if (err)
		goto out_req;

	if ((flags & O_CREAT) && !req->r_reply_info.head->is_dentry)
		err = ceph_handle_notrace_create(dir, dentry);

	if (d_in_lookup(dentry)) {
		dn = ceph_finish_lookup(req, dentry, err);
		if (IS_ERR(dn))
			err = PTR_ERR(dn);
	} else {
		/* we were given a hashed negative dentry */
		dn = NULL;
	}
	if (err)
		goto out_req;
	if (dn || d_really_is_negative(dentry) || d_is_symlink(dentry)) {
		/* make vfs retry on splice, ENOENT, or symlink */
		dout("atomic_open finish_no_open on dn %p\n", dn);
		err = finish_no_open(file, dn);
	} else {
		dout("atomic_open finish_open on dn %p\n", dn);
		if (req->r_op == CEPH_MDS_OP_CREATE && req->r_reply_info.has_create_ino) {
			ceph_init_inode_acls(d_inode(dentry), &acls);
			file->f_mode |= FMODE_CREATED;
		}
		err = finish_open(file, dentry, ceph_open);
	}
out_req:
	if (!req->r_err && req->r_target_inode)
		ceph_put_fmode(ceph_inode(req->r_target_inode), req->r_fmode);
	ceph_mdsc_put_request(req);
out_acl:
	ceph_release_acls_info(&acls);
	dout("atomic_open result=%d\n", err);
	return err;
}

int ceph_release(struct inode *inode, struct file *file)
{
	struct ceph_inode_info *ci = ceph_inode(inode);

	if (S_ISDIR(inode->i_mode)) {
		struct ceph_dir_file_info *dfi = file->private_data;
		dout("release inode %p dir file %p\n", inode, file);
		WARN_ON(!list_empty(&dfi->file_info.rw_contexts));

		ceph_put_fmode(ci, dfi->file_info.fmode);

		if (dfi->last_readdir)
			ceph_mdsc_put_request(dfi->last_readdir);
		kfree(dfi->last_name);
		kfree(dfi->dir_info);
		kmem_cache_free(ceph_dir_file_cachep, dfi);
	} else {
		struct ceph_file_info *fi = file->private_data;
		dout("release inode %p regular file %p\n", inode, file);
		WARN_ON(!list_empty(&fi->rw_contexts));

		ceph_put_fmode(ci, fi->fmode);
		kmem_cache_free(ceph_file_cachep, fi);
	}

	/* wake up anyone waiting for caps on this inode */
	wake_up_all(&ci->i_cap_wq);
	return 0;
}

enum {
	HAVE_RETRIED = 1,
	CHECK_EOF =    2,
	READ_INLINE =  3,
};

/*
 * Completely synchronous read and write methods.  Direct from __user
 * buffer to osd, or directly to user pages (if O_DIRECT).
 *
 * If the read spans object boundary, just do multiple reads.  (That's not
 * atomic, but good enough for now.)
 *
 * If we get a short result from the OSD, check against i_size; we need to
 * only return a short read to the caller if we hit EOF.
 */
static ssize_t ceph_sync_read(struct kiocb *iocb, struct iov_iter *to,
			      int *retry_op)
{
	struct file *file = iocb->ki_filp;
	struct inode *inode = file_inode(file);
	struct ceph_inode_info *ci = ceph_inode(inode);
	struct ceph_fs_client *fsc = ceph_inode_to_client(inode);
	struct ceph_osd_client *osdc = &fsc->client->osdc;
	ssize_t ret;
	u64 off = iocb->ki_pos;
	u64 len = iov_iter_count(to);

	dout("sync_read on file %p %llu~%u %s\n", file, off, (unsigned)len,
	     (file->f_flags & O_DIRECT) ? "O_DIRECT" : "");

	if (!len)
		return 0;
	/*
	 * flush any page cache pages in this range.  this
	 * will make concurrent normal and sync io slow,
	 * but it will at least behave sensibly when they are
	 * in sequence.
	 */
	ret = filemap_write_and_wait_range(inode->i_mapping, off, off + len);
	if (ret < 0)
		return ret;

	ret = 0;
	while ((len = iov_iter_count(to)) > 0) {
		struct ceph_osd_request *req;
		struct page **pages;
		int num_pages;
		size_t page_off;
		u64 i_size;
		bool more;

		req = ceph_osdc_new_request(osdc, &ci->i_layout,
					ci->i_vino, off, &len, 0, 1,
					CEPH_OSD_OP_READ, CEPH_OSD_FLAG_READ,
					NULL, ci->i_truncate_seq,
					ci->i_truncate_size, false);
		if (IS_ERR(req)) {
			ret = PTR_ERR(req);
			break;
		}

		more = len < iov_iter_count(to);

		if (unlikely(to->type & ITER_PIPE)) {
			ret = iov_iter_get_pages_alloc(to, &pages, len,
						       &page_off);
			if (ret <= 0) {
				ceph_osdc_put_request(req);
				ret = -ENOMEM;
				break;
			}
			num_pages = DIV_ROUND_UP(ret + page_off, PAGE_SIZE);
			if (ret < len) {
				len = ret;
				osd_req_op_extent_update(req, 0, len);
				more = false;
			}
		} else {
			num_pages = calc_pages_for(off, len);
			page_off = off & ~PAGE_MASK;
			pages = ceph_alloc_page_vector(num_pages, GFP_KERNEL);
			if (IS_ERR(pages)) {
				ceph_osdc_put_request(req);
				ret = PTR_ERR(pages);
				break;
			}
		}

		osd_req_op_extent_osd_data_pages(req, 0, pages, len, page_off,
						 false, false);
		ret = ceph_osdc_start_request(osdc, req, false);
		if (!ret)
			ret = ceph_osdc_wait_request(osdc, req);
		ceph_osdc_put_request(req);

		i_size = i_size_read(inode);
		dout("sync_read %llu~%llu got %zd i_size %llu%s\n",
		     off, len, ret, i_size, (more ? " MORE" : ""));

		if (ret == -ENOENT)
			ret = 0;
		if (ret >= 0 && ret < len && (off + ret < i_size)) {
			int zlen = min(len - ret, i_size - off - ret);
			int zoff = page_off + ret;
			dout("sync_read zero gap %llu~%llu\n",
                             off + ret, off + ret + zlen);
			ceph_zero_page_vector_range(zoff, zlen, pages);
			ret += zlen;
		}

		if (unlikely(to->type & ITER_PIPE)) {
			if (ret > 0) {
				iov_iter_advance(to, ret);
				off += ret;
			} else {
				iov_iter_advance(to, 0);
			}
			ceph_put_page_vector(pages, num_pages, false);
		} else {
			int idx = 0;
			size_t left = ret > 0 ? ret : 0;
			while (left > 0) {
				size_t len, copied;
				page_off = off & ~PAGE_MASK;
				len = min_t(size_t, left, PAGE_SIZE - page_off);
				copied = copy_page_to_iter(pages[idx++],
							   page_off, len, to);
				off += copied;
				left -= copied;
				if (copied < len) {
					ret = -EFAULT;
					break;
				}
			}
			ceph_release_page_vector(pages, num_pages);
		}

		if (ret <= 0 || off >= i_size || !more)
			break;
	}

	if (off > iocb->ki_pos) {
		if (ret >= 0 &&
		    iov_iter_count(to) > 0 && off >= i_size_read(inode))
			*retry_op = CHECK_EOF;
		ret = off - iocb->ki_pos;
		iocb->ki_pos = off;
	}

	dout("sync_read result %zd retry_op %d\n", ret, *retry_op);
	return ret;
}

struct ceph_aio_request {
	struct kiocb *iocb;
	size_t total_len;
	bool write;
	bool should_dirty;
	int error;
	struct list_head osd_reqs;
	unsigned num_reqs;
	atomic_t pending_reqs;
	struct timespec64 mtime;
	struct ceph_cap_flush *prealloc_cf;
};

struct ceph_aio_work {
	struct work_struct work;
	struct ceph_osd_request *req;
};

static void ceph_aio_retry_work(struct work_struct *work);

static void ceph_aio_complete(struct inode *inode,
			      struct ceph_aio_request *aio_req)
{
	struct ceph_inode_info *ci = ceph_inode(inode);
	int ret;

	if (!atomic_dec_and_test(&aio_req->pending_reqs))
		return;

	ret = aio_req->error;
	if (!ret)
		ret = aio_req->total_len;

	dout("ceph_aio_complete %p rc %d\n", inode, ret);

	if (ret >= 0 && aio_req->write) {
		int dirty;

		loff_t endoff = aio_req->iocb->ki_pos + aio_req->total_len;
		if (endoff > i_size_read(inode)) {
			if (ceph_inode_set_size(inode, endoff))
				ceph_check_caps(ci, CHECK_CAPS_AUTHONLY, NULL);
		}

		spin_lock(&ci->i_ceph_lock);
		ci->i_inline_version = CEPH_INLINE_NONE;
		dirty = __ceph_mark_dirty_caps(ci, CEPH_CAP_FILE_WR,
					       &aio_req->prealloc_cf);
		spin_unlock(&ci->i_ceph_lock);
		if (dirty)
			__mark_inode_dirty(inode, dirty);

	}

	ceph_put_cap_refs(ci, (aio_req->write ? CEPH_CAP_FILE_WR :
						CEPH_CAP_FILE_RD));

	aio_req->iocb->ki_complete(aio_req->iocb, ret, 0);

	ceph_free_cap_flush(aio_req->prealloc_cf);
	kfree(aio_req);
}

static void ceph_aio_complete_req(struct ceph_osd_request *req)
{
	int rc = req->r_result;
	struct inode *inode = req->r_inode;
	struct ceph_aio_request *aio_req = req->r_priv;
	struct ceph_osd_data *osd_data = osd_req_op_extent_osd_data(req, 0);

	BUG_ON(osd_data->type != CEPH_OSD_DATA_TYPE_BVECS);
	BUG_ON(!osd_data->num_bvecs);

	dout("ceph_aio_complete_req %p rc %d bytes %u\n",
	     inode, rc, osd_data->bvec_pos.iter.bi_size);

	if (rc == -EOLDSNAPC) {
		struct ceph_aio_work *aio_work;
		BUG_ON(!aio_req->write);

		aio_work = kmalloc(sizeof(*aio_work), GFP_NOFS);
		if (aio_work) {
			INIT_WORK(&aio_work->work, ceph_aio_retry_work);
			aio_work->req = req;
			queue_work(ceph_inode_to_client(inode)->wb_wq,
				   &aio_work->work);
			return;
		}
		rc = -ENOMEM;
	} else if (!aio_req->write) {
		if (rc == -ENOENT)
			rc = 0;
		if (rc >= 0 && osd_data->bvec_pos.iter.bi_size > rc) {
			struct iov_iter i;
			int zlen = osd_data->bvec_pos.iter.bi_size - rc;

			/*
			 * If read is satisfied by single OSD request,
			 * it can pass EOF. Otherwise read is within
			 * i_size.
			 */
			if (aio_req->num_reqs == 1) {
				loff_t i_size = i_size_read(inode);
				loff_t endoff = aio_req->iocb->ki_pos + rc;
				if (endoff < i_size)
					zlen = min_t(size_t, zlen,
						     i_size - endoff);
				aio_req->total_len = rc + zlen;
			}

			iov_iter_bvec(&i, ITER_BVEC, osd_data->bvec_pos.bvecs,
				      osd_data->num_bvecs,
				      osd_data->bvec_pos.iter.bi_size);
			iov_iter_advance(&i, rc);
			iov_iter_zero(zlen, &i);
		}
	}

	put_bvecs(osd_data->bvec_pos.bvecs, osd_data->num_bvecs,
		  aio_req->should_dirty);
	ceph_osdc_put_request(req);

	if (rc < 0)
		cmpxchg(&aio_req->error, 0, rc);

	ceph_aio_complete(inode, aio_req);
	return;
}

static void ceph_aio_retry_work(struct work_struct *work)
{
	struct ceph_aio_work *aio_work =
		container_of(work, struct ceph_aio_work, work);
	struct ceph_osd_request *orig_req = aio_work->req;
	struct ceph_aio_request *aio_req = orig_req->r_priv;
	struct inode *inode = orig_req->r_inode;
	struct ceph_inode_info *ci = ceph_inode(inode);
	struct ceph_snap_context *snapc;
	struct ceph_osd_request *req;
	int ret;

	spin_lock(&ci->i_ceph_lock);
	if (__ceph_have_pending_cap_snap(ci)) {
		struct ceph_cap_snap *capsnap =
			list_last_entry(&ci->i_cap_snaps,
					struct ceph_cap_snap,
					ci_item);
		snapc = ceph_get_snap_context(capsnap->context);
	} else {
		BUG_ON(!ci->i_head_snapc);
		snapc = ceph_get_snap_context(ci->i_head_snapc);
	}
	spin_unlock(&ci->i_ceph_lock);

	req = ceph_osdc_alloc_request(orig_req->r_osdc, snapc, 1,
			false, GFP_NOFS);
	if (!req) {
		ret = -ENOMEM;
		req = orig_req;
		goto out;
	}

	req->r_flags = /* CEPH_OSD_FLAG_ORDERSNAP | */ CEPH_OSD_FLAG_WRITE;
	ceph_oloc_copy(&req->r_base_oloc, &orig_req->r_base_oloc);
	ceph_oid_copy(&req->r_base_oid, &orig_req->r_base_oid);

	req->r_ops[0] = orig_req->r_ops[0];

	req->r_mtime = aio_req->mtime;
	req->r_data_offset = req->r_ops[0].extent.offset;

	ret = ceph_osdc_alloc_messages(req, GFP_NOFS);
	if (ret) {
		ceph_osdc_put_request(req);
		req = orig_req;
		goto out;
	}

	ceph_osdc_put_request(orig_req);

	req->r_callback = ceph_aio_complete_req;
	req->r_inode = inode;
	req->r_priv = aio_req;

	ret = ceph_osdc_start_request(req->r_osdc, req, false);
out:
	if (ret < 0) {
		req->r_result = ret;
		ceph_aio_complete_req(req);
	}

	ceph_put_snap_context(snapc);
	kfree(aio_work);
}

static ssize_t
ceph_direct_read_write(struct kiocb *iocb, struct iov_iter *iter,
		       struct ceph_snap_context *snapc,
		       struct ceph_cap_flush **pcf)
{
	struct file *file = iocb->ki_filp;
	struct inode *inode = file_inode(file);
	struct ceph_inode_info *ci = ceph_inode(inode);
	struct ceph_fs_client *fsc = ceph_inode_to_client(inode);
	struct ceph_vino vino;
	struct ceph_osd_request *req;
	struct bio_vec *bvecs;
	struct ceph_aio_request *aio_req = NULL;
	int num_pages = 0;
	int flags;
	int ret;
	struct timespec64 mtime = current_time(inode);
	size_t count = iov_iter_count(iter);
	loff_t pos = iocb->ki_pos;
	bool write = iov_iter_rw(iter) == WRITE;
	bool should_dirty = !write && iter_is_iovec(iter);

	if (write && ceph_snap(file_inode(file)) != CEPH_NOSNAP)
		return -EROFS;

	dout("sync_direct_%s on file %p %lld~%u snapc %p seq %lld\n",
	     (write ? "write" : "read"), file, pos, (unsigned)count,
	     snapc, snapc->seq);

	ret = filemap_write_and_wait_range(inode->i_mapping, pos, pos + count);
	if (ret < 0)
		return ret;

	if (write) {
		int ret2 = invalidate_inode_pages2_range(inode->i_mapping,
					pos >> PAGE_SHIFT,
					(pos + count) >> PAGE_SHIFT);
		if (ret2 < 0)
			dout("invalidate_inode_pages2_range returned %d\n", ret2);

		flags = /* CEPH_OSD_FLAG_ORDERSNAP | */ CEPH_OSD_FLAG_WRITE;
	} else {
		flags = CEPH_OSD_FLAG_READ;
	}

	while (iov_iter_count(iter) > 0) {
		u64 size = iov_iter_count(iter);
		ssize_t len;

		if (write)
			size = min_t(u64, size, fsc->mount_options->wsize);
		else
			size = min_t(u64, size, fsc->mount_options->rsize);

		vino = ceph_vino(inode);
		req = ceph_osdc_new_request(&fsc->client->osdc, &ci->i_layout,
					    vino, pos, &size, 0,
					    1,
					    write ? CEPH_OSD_OP_WRITE :
						    CEPH_OSD_OP_READ,
					    flags, snapc,
					    ci->i_truncate_seq,
					    ci->i_truncate_size,
					    false);
		if (IS_ERR(req)) {
			ret = PTR_ERR(req);
			break;
		}

		len = iter_get_bvecs_alloc(iter, size, &bvecs, &num_pages);
		if (len < 0) {
			ceph_osdc_put_request(req);
			ret = len;
			break;
		}
		if (len != size)
			osd_req_op_extent_update(req, 0, len);

		/*
		 * To simplify error handling, allow AIO when IO within i_size
		 * or IO can be satisfied by single OSD request.
		 */
		if (pos == iocb->ki_pos && !is_sync_kiocb(iocb) &&
		    (len == count || pos + count <= i_size_read(inode))) {
			aio_req = kzalloc(sizeof(*aio_req), GFP_KERNEL);
			if (aio_req) {
				aio_req->iocb = iocb;
				aio_req->write = write;
				aio_req->should_dirty = should_dirty;
				INIT_LIST_HEAD(&aio_req->osd_reqs);
				if (write) {
					aio_req->mtime = mtime;
					swap(aio_req->prealloc_cf, *pcf);
				}
			}
			/* ignore error */
		}

		if (write) {
			/*
			 * throw out any page cache pages in this range. this
			 * may block.
			 */
			truncate_inode_pages_range(inode->i_mapping, pos,
					(pos+len) | (PAGE_SIZE - 1));

			req->r_mtime = mtime;
		}

		osd_req_op_extent_osd_data_bvecs(req, 0, bvecs, num_pages, len);

		if (aio_req) {
			aio_req->total_len += len;
			aio_req->num_reqs++;
			atomic_inc(&aio_req->pending_reqs);

			req->r_callback = ceph_aio_complete_req;
			req->r_inode = inode;
			req->r_priv = aio_req;
			list_add_tail(&req->r_unsafe_item, &aio_req->osd_reqs);

			pos += len;
			continue;
		}

		ret = ceph_osdc_start_request(req->r_osdc, req, false);
		if (!ret)
			ret = ceph_osdc_wait_request(&fsc->client->osdc, req);

		size = i_size_read(inode);
		if (!write) {
			if (ret == -ENOENT)
				ret = 0;
			if (ret >= 0 && ret < len && pos + ret < size) {
				struct iov_iter i;
				int zlen = min_t(size_t, len - ret,
						 size - pos - ret);

				iov_iter_bvec(&i, ITER_BVEC, bvecs, num_pages,
					      len);
				iov_iter_advance(&i, ret);
				iov_iter_zero(zlen, &i);
				ret += zlen;
			}
			if (ret >= 0)
				len = ret;
		}

		put_bvecs(bvecs, num_pages, should_dirty);
		ceph_osdc_put_request(req);
		if (ret < 0)
			break;

		pos += len;
		if (!write && pos >= size)
			break;

		if (write && pos > size) {
			if (ceph_inode_set_size(inode, pos))
				ceph_check_caps(ceph_inode(inode),
						CHECK_CAPS_AUTHONLY,
						NULL);
		}
	}

	if (aio_req) {
		LIST_HEAD(osd_reqs);

		if (aio_req->num_reqs == 0) {
			kfree(aio_req);
			return ret;
		}

		ceph_get_cap_refs(ci, write ? CEPH_CAP_FILE_WR :
					      CEPH_CAP_FILE_RD);

		list_splice(&aio_req->osd_reqs, &osd_reqs);
		while (!list_empty(&osd_reqs)) {
			req = list_first_entry(&osd_reqs,
					       struct ceph_osd_request,
					       r_unsafe_item);
			list_del_init(&req->r_unsafe_item);
			if (ret >= 0)
				ret = ceph_osdc_start_request(req->r_osdc,
							      req, false);
			if (ret < 0) {
				req->r_result = ret;
				ceph_aio_complete_req(req);
			}
		}
		return -EIOCBQUEUED;
	}

	if (ret != -EOLDSNAPC && pos > iocb->ki_pos) {
		ret = pos - iocb->ki_pos;
		iocb->ki_pos = pos;
	}
	return ret;
}

/*
 * Synchronous write, straight from __user pointer or user pages.
 *
 * If write spans object boundary, just do multiple writes.  (For a
 * correct atomic write, we should e.g. take write locks on all
 * objects, rollback on failure, etc.)
 */
static ssize_t
ceph_sync_write(struct kiocb *iocb, struct iov_iter *from, loff_t pos,
		struct ceph_snap_context *snapc)
{
	struct file *file = iocb->ki_filp;
	struct inode *inode = file_inode(file);
	struct ceph_inode_info *ci = ceph_inode(inode);
	struct ceph_fs_client *fsc = ceph_inode_to_client(inode);
	struct ceph_vino vino;
	struct ceph_osd_request *req;
	struct page **pages;
	u64 len;
	int num_pages;
	int written = 0;
	int flags;
	int ret;
	bool check_caps = false;
	struct timespec64 mtime = current_time(inode);
	size_t count = iov_iter_count(from);

	if (ceph_snap(file_inode(file)) != CEPH_NOSNAP)
		return -EROFS;

	dout("sync_write on file %p %lld~%u snapc %p seq %lld\n",
	     file, pos, (unsigned)count, snapc, snapc->seq);

	ret = filemap_write_and_wait_range(inode->i_mapping, pos, pos + count);
	if (ret < 0)
		return ret;

	ret = invalidate_inode_pages2_range(inode->i_mapping,
					    pos >> PAGE_SHIFT,
					    (pos + count) >> PAGE_SHIFT);
	if (ret < 0)
		dout("invalidate_inode_pages2_range returned %d\n", ret);

	flags = /* CEPH_OSD_FLAG_ORDERSNAP | */ CEPH_OSD_FLAG_WRITE;

	while ((len = iov_iter_count(from)) > 0) {
		size_t left;
		int n;

		vino = ceph_vino(inode);
		req = ceph_osdc_new_request(&fsc->client->osdc, &ci->i_layout,
					    vino, pos, &len, 0, 1,
					    CEPH_OSD_OP_WRITE, flags, snapc,
					    ci->i_truncate_seq,
					    ci->i_truncate_size,
					    false);
		if (IS_ERR(req)) {
			ret = PTR_ERR(req);
			break;
		}

		/*
		 * write from beginning of first page,
		 * regardless of io alignment
		 */
		num_pages = (len + PAGE_SIZE - 1) >> PAGE_SHIFT;

		pages = ceph_alloc_page_vector(num_pages, GFP_KERNEL);
		if (IS_ERR(pages)) {
			ret = PTR_ERR(pages);
			goto out;
		}

		left = len;
		for (n = 0; n < num_pages; n++) {
			size_t plen = min_t(size_t, left, PAGE_SIZE);
			ret = copy_page_from_iter(pages[n], 0, plen, from);
			if (ret != plen) {
				ret = -EFAULT;
				break;
			}
			left -= ret;
		}

		if (ret < 0) {
			ceph_release_page_vector(pages, num_pages);
			goto out;
		}

		req->r_inode = inode;

		osd_req_op_extent_osd_data_pages(req, 0, pages, len, 0,
						false, true);

		req->r_mtime = mtime;
		ret = ceph_osdc_start_request(&fsc->client->osdc, req, false);
		if (!ret)
			ret = ceph_osdc_wait_request(&fsc->client->osdc, req);

out:
		ceph_osdc_put_request(req);
		if (ret != 0) {
			ceph_set_error_write(ci);
			break;
		}

		ceph_clear_error_write(ci);
		pos += len;
		written += len;
		if (pos > i_size_read(inode)) {
			check_caps = ceph_inode_set_size(inode, pos);
			if (check_caps)
				ceph_check_caps(ceph_inode(inode),
						CHECK_CAPS_AUTHONLY,
						NULL);
		}

	}

	if (ret != -EOLDSNAPC && written > 0) {
		ret = written;
		iocb->ki_pos = pos;
	}
	return ret;
}

/*
 * Wrap generic_file_aio_read with checks for cap bits on the inode.
 * Atomically grab references, so that those bits are not released
 * back to the MDS mid-read.
 *
 * Hmm, the sync read case isn't actually async... should it be?
 */
static ssize_t ceph_read_iter(struct kiocb *iocb, struct iov_iter *to)
{
	struct file *filp = iocb->ki_filp;
	struct ceph_file_info *fi = filp->private_data;
	size_t len = iov_iter_count(to);
	struct inode *inode = file_inode(filp);
	struct ceph_inode_info *ci = ceph_inode(inode);
	struct page *pinned_page = NULL;
	ssize_t ret;
	int want, got = 0;
	int retry_op = 0, read = 0;

again:
	dout("aio_read %p %llx.%llx %llu~%u trying to get caps on %p\n",
	     inode, ceph_vinop(inode), iocb->ki_pos, (unsigned)len, inode);

	if (fi->fmode & CEPH_FILE_MODE_LAZY)
		want = CEPH_CAP_FILE_CACHE | CEPH_CAP_FILE_LAZYIO;
	else
		want = CEPH_CAP_FILE_CACHE;
	ret = ceph_get_caps(ci, CEPH_CAP_FILE_RD, want, -1, &got, &pinned_page);
	if (ret < 0)
		return ret;

	if ((got & (CEPH_CAP_FILE_CACHE|CEPH_CAP_FILE_LAZYIO)) == 0 ||
	    (iocb->ki_flags & IOCB_DIRECT) ||
	    (fi->flags & CEPH_F_SYNC)) {

		dout("aio_sync_read %p %llx.%llx %llu~%u got cap refs on %s\n",
		     inode, ceph_vinop(inode), iocb->ki_pos, (unsigned)len,
		     ceph_cap_string(got));

		if (ci->i_inline_version == CEPH_INLINE_NONE) {
			if (!retry_op && (iocb->ki_flags & IOCB_DIRECT)) {
				ret = ceph_direct_read_write(iocb, to,
							     NULL, NULL);
				if (ret >= 0 && ret < len)
					retry_op = CHECK_EOF;
			} else {
				ret = ceph_sync_read(iocb, to, &retry_op);
			}
		} else {
			retry_op = READ_INLINE;
		}
	} else {
		CEPH_DEFINE_RW_CONTEXT(rw_ctx, got);
		dout("aio_read %p %llx.%llx %llu~%u got cap refs on %s\n",
		     inode, ceph_vinop(inode), iocb->ki_pos, (unsigned)len,
		     ceph_cap_string(got));
		ceph_add_rw_context(fi, &rw_ctx);
		ret = generic_file_read_iter(iocb, to);
		ceph_del_rw_context(fi, &rw_ctx);
	}
	dout("aio_read %p %llx.%llx dropping cap refs on %s = %d\n",
	     inode, ceph_vinop(inode), ceph_cap_string(got), (int)ret);
	if (pinned_page) {
		put_page(pinned_page);
		pinned_page = NULL;
	}
	ceph_put_cap_refs(ci, got);
	if (retry_op > HAVE_RETRIED && ret >= 0) {
		int statret;
		struct page *page = NULL;
		loff_t i_size;
		if (retry_op == READ_INLINE) {
			page = __page_cache_alloc(GFP_KERNEL);
			if (!page)
				return -ENOMEM;
		}

		statret = __ceph_do_getattr(inode, page,
					    CEPH_STAT_CAP_INLINE_DATA, !!page);
		if (statret < 0) {
			if (page)
				__free_page(page);
			if (statret == -ENODATA) {
				BUG_ON(retry_op != READ_INLINE);
				goto again;
			}
			return statret;
		}

		i_size = i_size_read(inode);
		if (retry_op == READ_INLINE) {
			BUG_ON(ret > 0 || read > 0);
			if (iocb->ki_pos < i_size &&
			    iocb->ki_pos < PAGE_SIZE) {
				loff_t end = min_t(loff_t, i_size,
						   iocb->ki_pos + len);
				end = min_t(loff_t, end, PAGE_SIZE);
				if (statret < end)
					zero_user_segment(page, statret, end);
				ret = copy_page_to_iter(page,
						iocb->ki_pos & ~PAGE_MASK,
						end - iocb->ki_pos, to);
				iocb->ki_pos += ret;
				read += ret;
			}
			if (iocb->ki_pos < i_size && read < len) {
				size_t zlen = min_t(size_t, len - read,
						    i_size - iocb->ki_pos);
				ret = iov_iter_zero(zlen, to);
				iocb->ki_pos += ret;
				read += ret;
			}
			__free_pages(page, 0);
			return read;
		}

		/* hit EOF or hole? */
		if (retry_op == CHECK_EOF && iocb->ki_pos < i_size &&
		    ret < len) {
			dout("sync_read hit hole, ppos %lld < size %lld"
			     ", reading more\n", iocb->ki_pos, i_size);

			read += ret;
			len -= ret;
			retry_op = HAVE_RETRIED;
			goto again;
		}
	}

	if (ret >= 0)
		ret += read;

	return ret;
}

/*
 * Take cap references to avoid releasing caps to MDS mid-write.
 *
 * If we are synchronous, and write with an old snap context, the OSD
 * may return EOLDSNAPC.  In that case, retry the write.. _after_
 * dropping our cap refs and allowing the pending snap to logically
 * complete _before_ this write occurs.
 *
 * If we are near ENOSPC, write synchronously.
 */
static ssize_t ceph_write_iter(struct kiocb *iocb, struct iov_iter *from)
{
	struct file *file = iocb->ki_filp;
	struct ceph_file_info *fi = file->private_data;
	struct inode *inode = file_inode(file);
	struct ceph_inode_info *ci = ceph_inode(inode);
	struct ceph_fs_client *fsc = ceph_inode_to_client(inode);
	struct ceph_cap_flush *prealloc_cf;
	ssize_t count, written = 0;
	int err, want, got;
	loff_t pos;
	loff_t limit = max(i_size_read(inode), fsc->max_file_size);

	if (ceph_snap(inode) != CEPH_NOSNAP)
		return -EROFS;

	prealloc_cf = ceph_alloc_cap_flush();
	if (!prealloc_cf)
		return -ENOMEM;

retry_snap:
	inode_lock(inode);

	/* We can write back this queue in page reclaim */
	current->backing_dev_info = inode_to_bdi(inode);

	if (iocb->ki_flags & IOCB_APPEND) {
		err = ceph_do_getattr(inode, CEPH_STAT_CAP_SIZE, false);
		if (err < 0)
			goto out;
	}

	err = generic_write_checks(iocb, from);
	if (err <= 0)
		goto out;

	pos = iocb->ki_pos;
	if (unlikely(pos >= limit)) {
		err = -EFBIG;
		goto out;
	} else {
		iov_iter_truncate(from, limit - pos);
	}

	count = iov_iter_count(from);
	if (ceph_quota_is_max_bytes_exceeded(inode, pos + count)) {
		err = -EDQUOT;
		goto out;
	}

	err = file_remove_privs(file);
	if (err)
		goto out;

	err = file_update_time(file);
	if (err)
		goto out;

	if (ci->i_inline_version != CEPH_INLINE_NONE) {
		err = ceph_uninline_data(file, NULL);
		if (err < 0)
			goto out;
	}

	/* FIXME: not complete since it doesn't account for being at quota */
	if (ceph_osdmap_flag(&fsc->client->osdc, CEPH_OSDMAP_FULL)) {
		err = -ENOSPC;
		goto out;
	}

	dout("aio_write %p %llx.%llx %llu~%zd getting caps. i_size %llu\n",
	     inode, ceph_vinop(inode), pos, count, i_size_read(inode));
	if (fi->fmode & CEPH_FILE_MODE_LAZY)
		want = CEPH_CAP_FILE_BUFFER | CEPH_CAP_FILE_LAZYIO;
	else
		want = CEPH_CAP_FILE_BUFFER;
	got = 0;
	err = ceph_get_caps(ci, CEPH_CAP_FILE_WR, want, pos + count,
			    &got, NULL);
	if (err < 0)
		goto out;

	dout("aio_write %p %llx.%llx %llu~%zd got cap refs on %s\n",
	     inode, ceph_vinop(inode), pos, count, ceph_cap_string(got));

	if ((got & (CEPH_CAP_FILE_BUFFER|CEPH_CAP_FILE_LAZYIO)) == 0 ||
	    (iocb->ki_flags & IOCB_DIRECT) || (fi->flags & CEPH_F_SYNC) ||
	    (ci->i_ceph_flags & CEPH_I_ERROR_WRITE)) {
		struct ceph_snap_context *snapc;
		struct iov_iter data;
		inode_unlock(inode);

		spin_lock(&ci->i_ceph_lock);
		if (__ceph_have_pending_cap_snap(ci)) {
			struct ceph_cap_snap *capsnap =
					list_last_entry(&ci->i_cap_snaps,
							struct ceph_cap_snap,
							ci_item);
			snapc = ceph_get_snap_context(capsnap->context);
		} else {
			BUG_ON(!ci->i_head_snapc);
			snapc = ceph_get_snap_context(ci->i_head_snapc);
		}
		spin_unlock(&ci->i_ceph_lock);

		/* we might need to revert back to that point */
		data = *from;
		if (iocb->ki_flags & IOCB_DIRECT)
			written = ceph_direct_read_write(iocb, &data, snapc,
							 &prealloc_cf);
		else
			written = ceph_sync_write(iocb, &data, pos, snapc);
		if (written > 0)
			iov_iter_advance(from, written);
		ceph_put_snap_context(snapc);
	} else {
		/*
		 * No need to acquire the i_truncate_mutex. Because
		 * the MDS revokes Fwb caps before sending truncate
		 * message to us. We can't get Fwb cap while there
		 * are pending vmtruncate. So write and vmtruncate
		 * can not run at the same time
		 */
		written = generic_perform_write(file, from, pos);
		if (likely(written >= 0))
			iocb->ki_pos = pos + written;
		inode_unlock(inode);
	}

	if (written >= 0) {
		int dirty;

		spin_lock(&ci->i_ceph_lock);
		ci->i_inline_version = CEPH_INLINE_NONE;
		dirty = __ceph_mark_dirty_caps(ci, CEPH_CAP_FILE_WR,
					       &prealloc_cf);
		spin_unlock(&ci->i_ceph_lock);
		if (dirty)
			__mark_inode_dirty(inode, dirty);
		if (ceph_quota_is_max_bytes_approaching(inode, iocb->ki_pos))
			ceph_check_caps(ci, CHECK_CAPS_NODELAY, NULL);
	}

	dout("aio_write %p %llx.%llx %llu~%u  dropping cap refs on %s\n",
	     inode, ceph_vinop(inode), pos, (unsigned)count,
	     ceph_cap_string(got));
	ceph_put_cap_refs(ci, got);

	if (written == -EOLDSNAPC) {
		dout("aio_write %p %llx.%llx %llu~%u" "got EOLDSNAPC, retrying\n",
		     inode, ceph_vinop(inode), pos, (unsigned)count);
		goto retry_snap;
	}

	if (written >= 0) {
		if (ceph_osdmap_flag(&fsc->client->osdc, CEPH_OSDMAP_NEARFULL))
			iocb->ki_flags |= IOCB_DSYNC;
		written = generic_write_sync(iocb, written);
	}

	goto out_unlocked;

out:
	inode_unlock(inode);
out_unlocked:
	ceph_free_cap_flush(prealloc_cf);
	current->backing_dev_info = NULL;
	return written ? written : err;
}

/*
 * llseek.  be sure to verify file size on SEEK_END.
 */
static loff_t ceph_llseek(struct file *file, loff_t offset, int whence)
{
	struct inode *inode = file->f_mapping->host;
	struct ceph_fs_client *fsc = ceph_inode_to_client(inode);
	loff_t i_size;
	loff_t ret;

	inode_lock(inode);

	if (whence == SEEK_END || whence == SEEK_DATA || whence == SEEK_HOLE) {
		ret = ceph_do_getattr(inode, CEPH_STAT_CAP_SIZE, false);
		if (ret < 0)
			goto out;
	}

	i_size = i_size_read(inode);
	switch (whence) {
	case SEEK_END:
		offset += i_size;
		break;
	case SEEK_CUR:
		/*
		 * Here we special-case the lseek(fd, 0, SEEK_CUR)
		 * position-querying operation.  Avoid rewriting the "same"
		 * f_pos value back to the file because a concurrent read(),
		 * write() or lseek() might have altered it
		 */
		if (offset == 0) {
			ret = file->f_pos;
			goto out;
		}
		offset += file->f_pos;
		break;
	case SEEK_DATA:
		if (offset < 0 || offset >= i_size) {
			ret = -ENXIO;
			goto out;
		}
		break;
	case SEEK_HOLE:
		if (offset < 0 || offset >= i_size) {
			ret = -ENXIO;
			goto out;
		}
		offset = i_size;
		break;
	}

	ret = vfs_setpos(file, offset, max(i_size, fsc->max_file_size));

out:
	inode_unlock(inode);
	return ret;
}

static inline void ceph_zero_partial_page(
	struct inode *inode, loff_t offset, unsigned size)
{
	struct page *page;
	pgoff_t index = offset >> PAGE_SHIFT;

	page = find_lock_page(inode->i_mapping, index);
	if (page) {
		wait_on_page_writeback(page);
		zero_user(page, offset & (PAGE_SIZE - 1), size);
		unlock_page(page);
		put_page(page);
	}
}

static void ceph_zero_pagecache_range(struct inode *inode, loff_t offset,
				      loff_t length)
{
	loff_t nearly = round_up(offset, PAGE_SIZE);
	if (offset < nearly) {
		loff_t size = nearly - offset;
		if (length < size)
			size = length;
		ceph_zero_partial_page(inode, offset, size);
		offset += size;
		length -= size;
	}
	if (length >= PAGE_SIZE) {
		loff_t size = round_down(length, PAGE_SIZE);
		truncate_pagecache_range(inode, offset, offset + size - 1);
		offset += size;
		length -= size;
	}
	if (length)
		ceph_zero_partial_page(inode, offset, length);
}

static int ceph_zero_partial_object(struct inode *inode,
				    loff_t offset, loff_t *length)
{
	struct ceph_inode_info *ci = ceph_inode(inode);
	struct ceph_fs_client *fsc = ceph_inode_to_client(inode);
	struct ceph_osd_request *req;
	int ret = 0;
	loff_t zero = 0;
	int op;

	if (!length) {
		op = offset ? CEPH_OSD_OP_DELETE : CEPH_OSD_OP_TRUNCATE;
		length = &zero;
	} else {
		op = CEPH_OSD_OP_ZERO;
	}

	req = ceph_osdc_new_request(&fsc->client->osdc, &ci->i_layout,
					ceph_vino(inode),
					offset, length,
					0, 1, op,
					CEPH_OSD_FLAG_WRITE,
					NULL, 0, 0, false);
	if (IS_ERR(req)) {
		ret = PTR_ERR(req);
		goto out;
	}

	req->r_mtime = inode->i_mtime;
	ret = ceph_osdc_start_request(&fsc->client->osdc, req, false);
	if (!ret) {
		ret = ceph_osdc_wait_request(&fsc->client->osdc, req);
		if (ret == -ENOENT)
			ret = 0;
	}
	ceph_osdc_put_request(req);

out:
	return ret;
}

static int ceph_zero_objects(struct inode *inode, loff_t offset, loff_t length)
{
	int ret = 0;
	struct ceph_inode_info *ci = ceph_inode(inode);
	s32 stripe_unit = ci->i_layout.stripe_unit;
	s32 stripe_count = ci->i_layout.stripe_count;
	s32 object_size = ci->i_layout.object_size;
	u64 object_set_size = object_size * stripe_count;
	u64 nearly, t;

	/* round offset up to next period boundary */
	nearly = offset + object_set_size - 1;
	t = nearly;
	nearly -= do_div(t, object_set_size);

	while (length && offset < nearly) {
		loff_t size = length;
		ret = ceph_zero_partial_object(inode, offset, &size);
		if (ret < 0)
			return ret;
		offset += size;
		length -= size;
	}
	while (length >= object_set_size) {
		int i;
		loff_t pos = offset;
		for (i = 0; i < stripe_count; ++i) {
			ret = ceph_zero_partial_object(inode, pos, NULL);
			if (ret < 0)
				return ret;
			pos += stripe_unit;
		}
		offset += object_set_size;
		length -= object_set_size;
	}
	while (length) {
		loff_t size = length;
		ret = ceph_zero_partial_object(inode, offset, &size);
		if (ret < 0)
			return ret;
		offset += size;
		length -= size;
	}
	return ret;
}

static long ceph_fallocate(struct file *file, int mode,
				loff_t offset, loff_t length)
{
	struct ceph_file_info *fi = file->private_data;
	struct inode *inode = file_inode(file);
	struct ceph_inode_info *ci = ceph_inode(inode);
<<<<<<< HEAD
	struct ceph_fs_client *fsc = ceph_inode_to_client(inode);
=======
>>>>>>> 0fd79184
	struct ceph_cap_flush *prealloc_cf;
	int want, got = 0;
	int dirty;
	int ret = 0;
	loff_t endoff = 0;
	loff_t size;

<<<<<<< HEAD
	if ((offset + length) > max(i_size_read(inode), fsc->max_file_size))
		return -EFBIG;

	if (mode & ~(FALLOC_FL_KEEP_SIZE | FALLOC_FL_PUNCH_HOLE))
=======
	if (mode != (FALLOC_FL_KEEP_SIZE | FALLOC_FL_PUNCH_HOLE))
>>>>>>> 0fd79184
		return -EOPNOTSUPP;

	if (!S_ISREG(inode->i_mode))
		return -EOPNOTSUPP;

	prealloc_cf = ceph_alloc_cap_flush();
	if (!prealloc_cf)
		return -ENOMEM;

	inode_lock(inode);

	if (ceph_snap(inode) != CEPH_NOSNAP) {
		ret = -EROFS;
		goto unlock;
	}

<<<<<<< HEAD
	if (!(mode & (FALLOC_FL_PUNCH_HOLE | FALLOC_FL_KEEP_SIZE)) &&
	    ceph_quota_is_max_bytes_exceeded(inode, offset + length)) {
		ret = -EDQUOT;
		goto unlock;
	}

	if (ceph_osdmap_flag(&fsc->client->osdc, CEPH_OSDMAP_FULL) &&
	    !(mode & FALLOC_FL_PUNCH_HOLE)) {
		ret = -ENOSPC;
		goto unlock;
	}

=======
>>>>>>> 0fd79184
	if (ci->i_inline_version != CEPH_INLINE_NONE) {
		ret = ceph_uninline_data(file, NULL);
		if (ret < 0)
			goto unlock;
	}

	size = i_size_read(inode);

	/* Are we punching a hole beyond EOF? */
	if (offset >= size)
		goto unlock;
	if ((offset + length) > size)
		length = size - offset;

	if (fi->fmode & CEPH_FILE_MODE_LAZY)
		want = CEPH_CAP_FILE_BUFFER | CEPH_CAP_FILE_LAZYIO;
	else
		want = CEPH_CAP_FILE_BUFFER;

	ret = ceph_get_caps(ci, CEPH_CAP_FILE_WR, want, endoff, &got, NULL);
	if (ret < 0)
		goto unlock;

	ceph_zero_pagecache_range(inode, offset, length);
	ret = ceph_zero_objects(inode, offset, length);

	if (!ret) {
		spin_lock(&ci->i_ceph_lock);
		ci->i_inline_version = CEPH_INLINE_NONE;
		dirty = __ceph_mark_dirty_caps(ci, CEPH_CAP_FILE_WR,
					       &prealloc_cf);
		spin_unlock(&ci->i_ceph_lock);
		if (dirty)
			__mark_inode_dirty(inode, dirty);
	}

	ceph_put_cap_refs(ci, got);
unlock:
	inode_unlock(inode);
	ceph_free_cap_flush(prealloc_cf);
	return ret;
}

/*
 * This function tries to get FILE_WR capabilities for dst_ci and FILE_RD for
 * src_ci.  Two attempts are made to obtain both caps, and an error is return if
 * this fails; zero is returned on success.
 */
static int get_rd_wr_caps(struct ceph_inode_info *src_ci,
			  loff_t src_endoff, int *src_got,
			  struct ceph_inode_info *dst_ci,
			  loff_t dst_endoff, int *dst_got)
{
	int ret = 0;
	bool retrying = false;

retry_caps:
	ret = ceph_get_caps(dst_ci, CEPH_CAP_FILE_WR, CEPH_CAP_FILE_BUFFER,
			    dst_endoff, dst_got, NULL);
	if (ret < 0)
		return ret;

	/*
	 * Since we're already holding the FILE_WR capability for the dst file,
	 * we would risk a deadlock by using ceph_get_caps.  Thus, we'll do some
	 * retry dance instead to try to get both capabilities.
	 */
	ret = ceph_try_get_caps(src_ci, CEPH_CAP_FILE_RD, CEPH_CAP_FILE_SHARED,
				false, src_got);
	if (ret <= 0) {
		/* Start by dropping dst_ci caps and getting src_ci caps */
		ceph_put_cap_refs(dst_ci, *dst_got);
		if (retrying) {
			if (!ret)
				/* ceph_try_get_caps masks EAGAIN */
				ret = -EAGAIN;
			return ret;
		}
		ret = ceph_get_caps(src_ci, CEPH_CAP_FILE_RD,
				    CEPH_CAP_FILE_SHARED, src_endoff,
				    src_got, NULL);
		if (ret < 0)
			return ret;
		/*... drop src_ci caps too, and retry */
		ceph_put_cap_refs(src_ci, *src_got);
		retrying = true;
		goto retry_caps;
	}
	return ret;
}

static void put_rd_wr_caps(struct ceph_inode_info *src_ci, int src_got,
			   struct ceph_inode_info *dst_ci, int dst_got)
{
	ceph_put_cap_refs(src_ci, src_got);
	ceph_put_cap_refs(dst_ci, dst_got);
}

/*
 * This function does several size-related checks, returning an error if:
 *  - source file is smaller than off+len
 *  - destination file size is not OK (inode_newsize_ok())
 *  - max bytes quotas is exceeded
 */
static int is_file_size_ok(struct inode *src_inode, struct inode *dst_inode,
			   loff_t src_off, loff_t dst_off, size_t len)
{
	loff_t size, endoff;

	size = i_size_read(src_inode);
	/*
	 * Don't copy beyond source file EOF.  Instead of simply setting length
	 * to (size - src_off), just drop to VFS default implementation, as the
	 * local i_size may be stale due to other clients writing to the source
	 * inode.
	 */
	if (src_off + len > size) {
		dout("Copy beyond EOF (%llu + %zu > %llu)\n",
		     src_off, len, size);
		return -EOPNOTSUPP;
	}
	size = i_size_read(dst_inode);

	endoff = dst_off + len;
	if (inode_newsize_ok(dst_inode, endoff))
		return -EOPNOTSUPP;

	if (ceph_quota_is_max_bytes_exceeded(dst_inode, endoff))
		return -EDQUOT;

	return 0;
}

static ssize_t ceph_copy_file_range(struct file *src_file, loff_t src_off,
				    struct file *dst_file, loff_t dst_off,
				    size_t len, unsigned int flags)
{
	struct inode *src_inode = file_inode(src_file);
	struct inode *dst_inode = file_inode(dst_file);
	struct ceph_inode_info *src_ci = ceph_inode(src_inode);
	struct ceph_inode_info *dst_ci = ceph_inode(dst_inode);
	struct ceph_cap_flush *prealloc_cf;
	struct ceph_object_locator src_oloc, dst_oloc;
	struct ceph_object_id src_oid, dst_oid;
	loff_t endoff = 0, size;
	ssize_t ret = -EIO;
	u64 src_objnum, dst_objnum, src_objoff, dst_objoff;
	u32 src_objlen, dst_objlen, object_size;
	int src_got = 0, dst_got = 0, err, dirty;
	bool do_final_copy = false;

	if (src_inode == dst_inode)
		return -EINVAL;
	if (ceph_snap(dst_inode) != CEPH_NOSNAP)
		return -EROFS;

	/*
	 * Some of the checks below will return -EOPNOTSUPP, which will force a
	 * fallback to the default VFS copy_file_range implementation.  This is
	 * desirable in several cases (for ex, the 'len' is smaller than the
	 * size of the objects, or in cases where that would be more
	 * efficient).
	 */

	if (ceph_test_mount_opt(ceph_inode_to_client(src_inode), NOCOPYFROM))
		return -EOPNOTSUPP;

	if ((src_ci->i_layout.stripe_unit != dst_ci->i_layout.stripe_unit) ||
	    (src_ci->i_layout.stripe_count != dst_ci->i_layout.stripe_count) ||
	    (src_ci->i_layout.object_size != dst_ci->i_layout.object_size))
		return -EOPNOTSUPP;

	if (len < src_ci->i_layout.object_size)
		return -EOPNOTSUPP; /* no remote copy will be done */

	prealloc_cf = ceph_alloc_cap_flush();
	if (!prealloc_cf)
		return -ENOMEM;

	/* Start by sync'ing the source file */
	ret = file_write_and_wait_range(src_file, src_off, (src_off + len));
	if (ret < 0)
		goto out;

	/*
	 * We need FILE_WR caps for dst_ci and FILE_RD for src_ci as other
	 * clients may have dirty data in their caches.  And OSDs know nothing
	 * about caps, so they can't safely do the remote object copies.
	 */
	err = get_rd_wr_caps(src_ci, (src_off + len), &src_got,
			     dst_ci, (dst_off + len), &dst_got);
	if (err < 0) {
		dout("get_rd_wr_caps returned %d\n", err);
		ret = -EOPNOTSUPP;
		goto out;
	}

	ret = is_file_size_ok(src_inode, dst_inode, src_off, dst_off, len);
	if (ret < 0)
		goto out_caps;

	size = i_size_read(dst_inode);
	endoff = dst_off + len;

	/* Drop dst file cached pages */
	ret = invalidate_inode_pages2_range(dst_inode->i_mapping,
					    dst_off >> PAGE_SHIFT,
					    endoff >> PAGE_SHIFT);
	if (ret < 0) {
		dout("Failed to invalidate inode pages (%zd)\n", ret);
		ret = 0; /* XXX */
	}
	src_oloc.pool = src_ci->i_layout.pool_id;
	src_oloc.pool_ns = ceph_try_get_string(src_ci->i_layout.pool_ns);
	dst_oloc.pool = dst_ci->i_layout.pool_id;
	dst_oloc.pool_ns = ceph_try_get_string(dst_ci->i_layout.pool_ns);

	ceph_calc_file_object_mapping(&src_ci->i_layout, src_off,
				      src_ci->i_layout.object_size,
				      &src_objnum, &src_objoff, &src_objlen);
	ceph_calc_file_object_mapping(&dst_ci->i_layout, dst_off,
				      dst_ci->i_layout.object_size,
				      &dst_objnum, &dst_objoff, &dst_objlen);
	/* object-level offsets need to the same */
	if (src_objoff != dst_objoff) {
		ret = -EOPNOTSUPP;
		goto out_caps;
	}

	/*
	 * Do a manual copy if the object offset isn't object aligned.
	 * 'src_objlen' contains the bytes left until the end of the object,
	 * starting at the src_off
	 */
	if (src_objoff) {
		/*
		 * we need to temporarily drop all caps as we'll be calling
		 * {read,write}_iter, which will get caps again.
		 */
		put_rd_wr_caps(src_ci, src_got, dst_ci, dst_got);
		ret = do_splice_direct(src_file, &src_off, dst_file,
				       &dst_off, src_objlen, flags);
		if (ret < 0) {
			dout("do_splice_direct returned %d\n", err);
			goto out;
		}
		len -= ret;
		err = get_rd_wr_caps(src_ci, (src_off + len),
				     &src_got, dst_ci,
				     (dst_off + len), &dst_got);
		if (err < 0)
			goto out;
		err = is_file_size_ok(src_inode, dst_inode,
				      src_off, dst_off, len);
		if (err < 0)
			goto out_caps;
	}
	object_size = src_ci->i_layout.object_size;
	while (len >= object_size) {
		ceph_calc_file_object_mapping(&src_ci->i_layout, src_off,
					      object_size, &src_objnum,
					      &src_objoff, &src_objlen);
		ceph_calc_file_object_mapping(&dst_ci->i_layout, dst_off,
					      object_size, &dst_objnum,
					      &dst_objoff, &dst_objlen);
		ceph_oid_init(&src_oid);
		ceph_oid_printf(&src_oid, "%llx.%08llx",
				src_ci->i_vino.ino, src_objnum);
		ceph_oid_init(&dst_oid);
		ceph_oid_printf(&dst_oid, "%llx.%08llx",
				dst_ci->i_vino.ino, dst_objnum);
		/* Do an object remote copy */
		err = ceph_osdc_copy_from(
			&ceph_inode_to_client(src_inode)->client->osdc,
			src_ci->i_vino.snap, 0,
			&src_oid, &src_oloc,
			CEPH_OSD_OP_FLAG_FADVISE_SEQUENTIAL |
			CEPH_OSD_OP_FLAG_FADVISE_NOCACHE,
			&dst_oid, &dst_oloc,
			CEPH_OSD_OP_FLAG_FADVISE_SEQUENTIAL |
			CEPH_OSD_OP_FLAG_FADVISE_DONTNEED, 0);
		if (err) {
			dout("ceph_osdc_copy_from returned %d\n", err);
			if (!ret)
				ret = err;
			goto out_caps;
		}
		len -= object_size;
		src_off += object_size;
		dst_off += object_size;
		ret += object_size;
	}

	if (len)
		/* We still need one final local copy */
		do_final_copy = true;

	file_update_time(dst_file);
	if (endoff > size) {
		int caps_flags = 0;

		/* Let the MDS know about dst file size change */
		if (ceph_quota_is_max_bytes_approaching(dst_inode, endoff))
			caps_flags |= CHECK_CAPS_NODELAY;
		if (ceph_inode_set_size(dst_inode, endoff))
			caps_flags |= CHECK_CAPS_AUTHONLY;
		if (caps_flags)
			ceph_check_caps(dst_ci, caps_flags, NULL);
	}
	/* Mark Fw dirty */
	spin_lock(&dst_ci->i_ceph_lock);
	dst_ci->i_inline_version = CEPH_INLINE_NONE;
	dirty = __ceph_mark_dirty_caps(dst_ci, CEPH_CAP_FILE_WR, &prealloc_cf);
	spin_unlock(&dst_ci->i_ceph_lock);
	if (dirty)
		__mark_inode_dirty(dst_inode, dirty);

out_caps:
	put_rd_wr_caps(src_ci, src_got, dst_ci, dst_got);

	if (do_final_copy) {
		err = do_splice_direct(src_file, &src_off, dst_file,
				       &dst_off, len, flags);
		if (err < 0) {
			dout("do_splice_direct returned %d\n", err);
			goto out;
		}
		len -= err;
		ret += err;
	}

out:
	ceph_free_cap_flush(prealloc_cf);

	return ret;
}

const struct file_operations ceph_file_fops = {
	.open = ceph_open,
	.release = ceph_release,
	.llseek = ceph_llseek,
	.read_iter = ceph_read_iter,
	.write_iter = ceph_write_iter,
	.mmap = ceph_mmap,
	.fsync = ceph_fsync,
	.lock = ceph_lock,
	.flock = ceph_flock,
	.splice_read = generic_file_splice_read,
	.splice_write = iter_file_splice_write,
	.unlocked_ioctl = ceph_ioctl,
	.compat_ioctl	= ceph_ioctl,
	.fallocate	= ceph_fallocate,
	.copy_file_range = ceph_copy_file_range,
};<|MERGE_RESOLUTION|>--- conflicted
+++ resolved
@@ -1729,10 +1729,6 @@
 	struct ceph_file_info *fi = file->private_data;
 	struct inode *inode = file_inode(file);
 	struct ceph_inode_info *ci = ceph_inode(inode);
-<<<<<<< HEAD
-	struct ceph_fs_client *fsc = ceph_inode_to_client(inode);
-=======
->>>>>>> 0fd79184
 	struct ceph_cap_flush *prealloc_cf;
 	int want, got = 0;
 	int dirty;
@@ -1740,14 +1736,7 @@
 	loff_t endoff = 0;
 	loff_t size;
 
-<<<<<<< HEAD
-	if ((offset + length) > max(i_size_read(inode), fsc->max_file_size))
-		return -EFBIG;
-
-	if (mode & ~(FALLOC_FL_KEEP_SIZE | FALLOC_FL_PUNCH_HOLE))
-=======
 	if (mode != (FALLOC_FL_KEEP_SIZE | FALLOC_FL_PUNCH_HOLE))
->>>>>>> 0fd79184
 		return -EOPNOTSUPP;
 
 	if (!S_ISREG(inode->i_mode))
@@ -1764,21 +1753,6 @@
 		goto unlock;
 	}
 
-<<<<<<< HEAD
-	if (!(mode & (FALLOC_FL_PUNCH_HOLE | FALLOC_FL_KEEP_SIZE)) &&
-	    ceph_quota_is_max_bytes_exceeded(inode, offset + length)) {
-		ret = -EDQUOT;
-		goto unlock;
-	}
-
-	if (ceph_osdmap_flag(&fsc->client->osdc, CEPH_OSDMAP_FULL) &&
-	    !(mode & FALLOC_FL_PUNCH_HOLE)) {
-		ret = -ENOSPC;
-		goto unlock;
-	}
-
-=======
->>>>>>> 0fd79184
 	if (ci->i_inline_version != CEPH_INLINE_NONE) {
 		ret = ceph_uninline_data(file, NULL);
 		if (ret < 0)
