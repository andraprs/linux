--- conflicted
+++ resolved
@@ -68,13 +68,7 @@
 	return tcp_rsk(req)->is_mptcp;
 }
 
-<<<<<<< HEAD
 void mptcp_space(const struct sock *ssk, int *space, int *full_space);
-
-void mptcp_parse_option(const struct sk_buff *skb, const unsigned char *ptr,
-			int opsize, struct tcp_options_received *opt_rx);
-=======
->>>>>>> a811c1fa
 bool mptcp_syn_options(struct sock *sk, const struct sk_buff *skb,
 		       unsigned int *size, struct mptcp_out_options *opts);
 bool mptcp_synack_options(const struct request_sock *req, unsigned int *size,
