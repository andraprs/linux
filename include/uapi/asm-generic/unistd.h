--- conflicted
+++ resolved
@@ -859,11 +859,7 @@
 __SYSCALL(__NR_pidfd_getfd, sys_pidfd_getfd)
 
 #undef __NR_syscalls
-<<<<<<< HEAD
 #define __NR_syscalls 439
-=======
-#define __NR_syscalls 437
->>>>>>> a862a799
 
 /*
  * 32 bit systems traditionally used different
