/* SPDX-License-Identifier: GPL-2.0+ WITH Linux-syscall-note */
/*
 * include/uapi/linux/devlink.h - Network physical device Netlink interface
 * Copyright (c) 2016 Mellanox Technologies. All rights reserved.
 * Copyright (c) 2016 Jiri Pirko <jiri@mellanox.com>
 *
 * This program is free software; you can redistribute it and/or modify
 * it under the terms of the GNU General Public License as published by
 * the Free Software Foundation; either version 2 of the License, or
 * (at your option) any later version.
 */

#ifndef _UAPI_LINUX_DEVLINK_H_
#define _UAPI_LINUX_DEVLINK_H_

#define DEVLINK_GENL_NAME "devlink"
#define DEVLINK_GENL_VERSION 0x1
#define DEVLINK_GENL_MCGRP_CONFIG_NAME "config"

enum devlink_command {
	/* don't change the order or add anything between, this is ABI! */
	DEVLINK_CMD_UNSPEC,

	DEVLINK_CMD_GET,		/* can dump */
	DEVLINK_CMD_SET,
	DEVLINK_CMD_NEW,
	DEVLINK_CMD_DEL,

	DEVLINK_CMD_PORT_GET,		/* can dump */
	DEVLINK_CMD_PORT_SET,
	DEVLINK_CMD_PORT_NEW,
	DEVLINK_CMD_PORT_DEL,

	DEVLINK_CMD_PORT_SPLIT,
	DEVLINK_CMD_PORT_UNSPLIT,

	DEVLINK_CMD_SB_GET,		/* can dump */
	DEVLINK_CMD_SB_SET,
	DEVLINK_CMD_SB_NEW,
	DEVLINK_CMD_SB_DEL,

	DEVLINK_CMD_SB_POOL_GET,	/* can dump */
	DEVLINK_CMD_SB_POOL_SET,
	DEVLINK_CMD_SB_POOL_NEW,
	DEVLINK_CMD_SB_POOL_DEL,

	DEVLINK_CMD_SB_PORT_POOL_GET,	/* can dump */
	DEVLINK_CMD_SB_PORT_POOL_SET,
	DEVLINK_CMD_SB_PORT_POOL_NEW,
	DEVLINK_CMD_SB_PORT_POOL_DEL,

	DEVLINK_CMD_SB_TC_POOL_BIND_GET,	/* can dump */
	DEVLINK_CMD_SB_TC_POOL_BIND_SET,
	DEVLINK_CMD_SB_TC_POOL_BIND_NEW,
	DEVLINK_CMD_SB_TC_POOL_BIND_DEL,

	/* Shared buffer occupancy monitoring commands */
	DEVLINK_CMD_SB_OCC_SNAPSHOT,
	DEVLINK_CMD_SB_OCC_MAX_CLEAR,

	DEVLINK_CMD_ESWITCH_GET,
#define DEVLINK_CMD_ESWITCH_MODE_GET /* obsolete, never use this! */ \
	DEVLINK_CMD_ESWITCH_GET

	DEVLINK_CMD_ESWITCH_SET,
#define DEVLINK_CMD_ESWITCH_MODE_SET /* obsolete, never use this! */ \
	DEVLINK_CMD_ESWITCH_SET

	DEVLINK_CMD_DPIPE_TABLE_GET,
	DEVLINK_CMD_DPIPE_ENTRIES_GET,
	DEVLINK_CMD_DPIPE_HEADERS_GET,
	DEVLINK_CMD_DPIPE_TABLE_COUNTERS_SET,
	DEVLINK_CMD_RESOURCE_SET,
	DEVLINK_CMD_RESOURCE_DUMP,

	/* Hot driver reload, makes configuration changes take place. The
	 * devlink instance is not released during the process.
	 */
	DEVLINK_CMD_RELOAD,

	DEVLINK_CMD_PARAM_GET,		/* can dump */
	DEVLINK_CMD_PARAM_SET,
	DEVLINK_CMD_PARAM_NEW,
	DEVLINK_CMD_PARAM_DEL,

	DEVLINK_CMD_REGION_GET,
	DEVLINK_CMD_REGION_SET,
	DEVLINK_CMD_REGION_NEW,
	DEVLINK_CMD_REGION_DEL,
	DEVLINK_CMD_REGION_READ,

	DEVLINK_CMD_PORT_PARAM_GET,	/* can dump */
	DEVLINK_CMD_PORT_PARAM_SET,
	DEVLINK_CMD_PORT_PARAM_NEW,
	DEVLINK_CMD_PORT_PARAM_DEL,

	DEVLINK_CMD_INFO_GET,		/* can dump */

	DEVLINK_CMD_HEALTH_REPORTER_GET,
	DEVLINK_CMD_HEALTH_REPORTER_SET,
	DEVLINK_CMD_HEALTH_REPORTER_RECOVER,
	DEVLINK_CMD_HEALTH_REPORTER_DIAGNOSE,
	DEVLINK_CMD_HEALTH_REPORTER_DUMP_GET,
	DEVLINK_CMD_HEALTH_REPORTER_DUMP_CLEAR,

	DEVLINK_CMD_FLASH_UPDATE,
	DEVLINK_CMD_FLASH_UPDATE_END,		/* notification only */
	DEVLINK_CMD_FLASH_UPDATE_STATUS,	/* notification only */

	DEVLINK_CMD_TRAP_GET,		/* can dump */
	DEVLINK_CMD_TRAP_SET,
	DEVLINK_CMD_TRAP_NEW,
	DEVLINK_CMD_TRAP_DEL,

	DEVLINK_CMD_TRAP_GROUP_GET,	/* can dump */
	DEVLINK_CMD_TRAP_GROUP_SET,
	DEVLINK_CMD_TRAP_GROUP_NEW,
	DEVLINK_CMD_TRAP_GROUP_DEL,

	/* add new commands above here */
	__DEVLINK_CMD_MAX,
	DEVLINK_CMD_MAX = __DEVLINK_CMD_MAX - 1
};

enum devlink_port_type {
	DEVLINK_PORT_TYPE_NOTSET,
	DEVLINK_PORT_TYPE_AUTO,
	DEVLINK_PORT_TYPE_ETH,
	DEVLINK_PORT_TYPE_IB,
};

enum devlink_sb_pool_type {
	DEVLINK_SB_POOL_TYPE_INGRESS,
	DEVLINK_SB_POOL_TYPE_EGRESS,
};

/* static threshold - limiting the maximum number of bytes.
 * dynamic threshold - limiting the maximum number of bytes
 *   based on the currently available free space in the shared buffer pool.
 *   In this mode, the maximum quota is calculated based
 *   on the following formula:
 *     max_quota = alpha / (1 + alpha) * Free_Buffer
 *   While Free_Buffer is the amount of none-occupied buffer associated to
 *   the relevant pool.
 *   The value range which can be passed is 0-20 and serves
 *   for computation of alpha by following formula:
 *     alpha = 2 ^ (passed_value - 10)
 */

enum devlink_sb_threshold_type {
	DEVLINK_SB_THRESHOLD_TYPE_STATIC,
	DEVLINK_SB_THRESHOLD_TYPE_DYNAMIC,
};

#define DEVLINK_SB_THRESHOLD_TO_ALPHA_MAX 20

enum devlink_eswitch_mode {
	DEVLINK_ESWITCH_MODE_LEGACY,
	DEVLINK_ESWITCH_MODE_SWITCHDEV,
};

enum devlink_eswitch_inline_mode {
	DEVLINK_ESWITCH_INLINE_MODE_NONE,
	DEVLINK_ESWITCH_INLINE_MODE_LINK,
	DEVLINK_ESWITCH_INLINE_MODE_NETWORK,
	DEVLINK_ESWITCH_INLINE_MODE_TRANSPORT,
};

enum devlink_eswitch_encap_mode {
	DEVLINK_ESWITCH_ENCAP_MODE_NONE,
	DEVLINK_ESWITCH_ENCAP_MODE_BASIC,
};

enum devlink_port_flavour {
	DEVLINK_PORT_FLAVOUR_PHYSICAL, /* Any kind of a port physically
					* facing the user.
					*/
	DEVLINK_PORT_FLAVOUR_CPU, /* CPU port */
	DEVLINK_PORT_FLAVOUR_DSA, /* Distributed switch architecture
				   * interconnect port.
				   */
	DEVLINK_PORT_FLAVOUR_PCI_PF, /* Represents eswitch port for
				      * the PCI PF. It is an internal
				      * port that faces the PCI PF.
				      */
	DEVLINK_PORT_FLAVOUR_PCI_VF, /* Represents eswitch port
				      * for the PCI VF. It is an internal
				      * port that faces the PCI VF.
				      */
};

enum devlink_param_cmode {
	DEVLINK_PARAM_CMODE_RUNTIME,
	DEVLINK_PARAM_CMODE_DRIVERINIT,
	DEVLINK_PARAM_CMODE_PERMANENT,

	/* Add new configuration modes above */
	__DEVLINK_PARAM_CMODE_MAX,
	DEVLINK_PARAM_CMODE_MAX = __DEVLINK_PARAM_CMODE_MAX - 1
};

enum devlink_param_fw_load_policy_value {
	DEVLINK_PARAM_FW_LOAD_POLICY_VALUE_DRIVER,
	DEVLINK_PARAM_FW_LOAD_POLICY_VALUE_FLASH,
	DEVLINK_PARAM_FW_LOAD_POLICY_VALUE_DISK,
	DEVLINK_PARAM_FW_LOAD_POLICY_VALUE_UNKNOWN,
};

enum devlink_param_reset_dev_on_drv_probe_value {
	DEVLINK_PARAM_RESET_DEV_ON_DRV_PROBE_VALUE_UNKNOWN,
	DEVLINK_PARAM_RESET_DEV_ON_DRV_PROBE_VALUE_ALWAYS,
	DEVLINK_PARAM_RESET_DEV_ON_DRV_PROBE_VALUE_NEVER,
	DEVLINK_PARAM_RESET_DEV_ON_DRV_PROBE_VALUE_DISK,
};

enum {
	DEVLINK_ATTR_STATS_RX_PACKETS,		/* u64 */
	DEVLINK_ATTR_STATS_RX_BYTES,		/* u64 */

	__DEVLINK_ATTR_STATS_MAX,
	DEVLINK_ATTR_STATS_MAX = __DEVLINK_ATTR_STATS_MAX - 1
};

/**
 * enum devlink_trap_action - Packet trap action.
 * @DEVLINK_TRAP_ACTION_DROP: Packet is dropped by the device and a copy is not
 *                            sent to the CPU.
 * @DEVLINK_TRAP_ACTION_TRAP: The sole copy of the packet is sent to the CPU.
 */
enum devlink_trap_action {
	DEVLINK_TRAP_ACTION_DROP,
	DEVLINK_TRAP_ACTION_TRAP,
};

/**
 * enum devlink_trap_type - Packet trap type.
 * @DEVLINK_TRAP_TYPE_DROP: Trap reason is a drop. Trapped packets are only
 *                          processed by devlink and not injected to the
 *                          kernel's Rx path.
 * @DEVLINK_TRAP_TYPE_EXCEPTION: Trap reason is an exception. Packet was not
 *                               forwarded as intended due to an exception
 *                               (e.g., missing neighbour entry) and trapped to
 *                               control plane for resolution. Trapped packets
 *                               are processed by devlink and injected to
 *                               the kernel's Rx path.
 */
enum devlink_trap_type {
	DEVLINK_TRAP_TYPE_DROP,
	DEVLINK_TRAP_TYPE_EXCEPTION,
};

enum {
	/* Trap can report input port as metadata */
	DEVLINK_ATTR_TRAP_METADATA_TYPE_IN_PORT,
};

enum devlink_attr {
	/* don't change the order or add anything between, this is ABI! */
	DEVLINK_ATTR_UNSPEC,

	/* bus name + dev name together are a handle for devlink entity */
	DEVLINK_ATTR_BUS_NAME,			/* string */
	DEVLINK_ATTR_DEV_NAME,			/* string */

	DEVLINK_ATTR_PORT_INDEX,		/* u32 */
	DEVLINK_ATTR_PORT_TYPE,			/* u16 */
	DEVLINK_ATTR_PORT_DESIRED_TYPE,		/* u16 */
	DEVLINK_ATTR_PORT_NETDEV_IFINDEX,	/* u32 */
	DEVLINK_ATTR_PORT_NETDEV_NAME,		/* string */
	DEVLINK_ATTR_PORT_IBDEV_NAME,		/* string */
	DEVLINK_ATTR_PORT_SPLIT_COUNT,		/* u32 */
	DEVLINK_ATTR_PORT_SPLIT_GROUP,		/* u32 */
	DEVLINK_ATTR_SB_INDEX,			/* u32 */
	DEVLINK_ATTR_SB_SIZE,			/* u32 */
	DEVLINK_ATTR_SB_INGRESS_POOL_COUNT,	/* u16 */
	DEVLINK_ATTR_SB_EGRESS_POOL_COUNT,	/* u16 */
	DEVLINK_ATTR_SB_INGRESS_TC_COUNT,	/* u16 */
	DEVLINK_ATTR_SB_EGRESS_TC_COUNT,	/* u16 */
	DEVLINK_ATTR_SB_POOL_INDEX,		/* u16 */
	DEVLINK_ATTR_SB_POOL_TYPE,		/* u8 */
	DEVLINK_ATTR_SB_POOL_SIZE,		/* u32 */
	DEVLINK_ATTR_SB_POOL_THRESHOLD_TYPE,	/* u8 */
	DEVLINK_ATTR_SB_THRESHOLD,		/* u32 */
	DEVLINK_ATTR_SB_TC_INDEX,		/* u16 */
	DEVLINK_ATTR_SB_OCC_CUR,		/* u32 */
	DEVLINK_ATTR_SB_OCC_MAX,		/* u32 */
	DEVLINK_ATTR_ESWITCH_MODE,		/* u16 */
	DEVLINK_ATTR_ESWITCH_INLINE_MODE,	/* u8 */

	DEVLINK_ATTR_DPIPE_TABLES,		/* nested */
	DEVLINK_ATTR_DPIPE_TABLE,		/* nested */
	DEVLINK_ATTR_DPIPE_TABLE_NAME,		/* string */
	DEVLINK_ATTR_DPIPE_TABLE_SIZE,		/* u64 */
	DEVLINK_ATTR_DPIPE_TABLE_MATCHES,	/* nested */
	DEVLINK_ATTR_DPIPE_TABLE_ACTIONS,	/* nested */
	DEVLINK_ATTR_DPIPE_TABLE_COUNTERS_ENABLED,	/* u8 */

	DEVLINK_ATTR_DPIPE_ENTRIES,		/* nested */
	DEVLINK_ATTR_DPIPE_ENTRY,		/* nested */
	DEVLINK_ATTR_DPIPE_ENTRY_INDEX,		/* u64 */
	DEVLINK_ATTR_DPIPE_ENTRY_MATCH_VALUES,	/* nested */
	DEVLINK_ATTR_DPIPE_ENTRY_ACTION_VALUES,	/* nested */
	DEVLINK_ATTR_DPIPE_ENTRY_COUNTER,	/* u64 */

	DEVLINK_ATTR_DPIPE_MATCH,		/* nested */
	DEVLINK_ATTR_DPIPE_MATCH_VALUE,		/* nested */
	DEVLINK_ATTR_DPIPE_MATCH_TYPE,		/* u32 */

	DEVLINK_ATTR_DPIPE_ACTION,		/* nested */
	DEVLINK_ATTR_DPIPE_ACTION_VALUE,	/* nested */
	DEVLINK_ATTR_DPIPE_ACTION_TYPE,		/* u32 */

	DEVLINK_ATTR_DPIPE_VALUE,
	DEVLINK_ATTR_DPIPE_VALUE_MASK,
	DEVLINK_ATTR_DPIPE_VALUE_MAPPING,	/* u32 */

	DEVLINK_ATTR_DPIPE_HEADERS,		/* nested */
	DEVLINK_ATTR_DPIPE_HEADER,		/* nested */
	DEVLINK_ATTR_DPIPE_HEADER_NAME,		/* string */
	DEVLINK_ATTR_DPIPE_HEADER_ID,		/* u32 */
	DEVLINK_ATTR_DPIPE_HEADER_FIELDS,	/* nested */
	DEVLINK_ATTR_DPIPE_HEADER_GLOBAL,	/* u8 */
	DEVLINK_ATTR_DPIPE_HEADER_INDEX,	/* u32 */

	DEVLINK_ATTR_DPIPE_FIELD,		/* nested */
	DEVLINK_ATTR_DPIPE_FIELD_NAME,		/* string */
	DEVLINK_ATTR_DPIPE_FIELD_ID,		/* u32 */
	DEVLINK_ATTR_DPIPE_FIELD_BITWIDTH,	/* u32 */
	DEVLINK_ATTR_DPIPE_FIELD_MAPPING_TYPE,	/* u32 */

	DEVLINK_ATTR_PAD,

	DEVLINK_ATTR_ESWITCH_ENCAP_MODE,	/* u8 */
	DEVLINK_ATTR_RESOURCE_LIST,		/* nested */
	DEVLINK_ATTR_RESOURCE,			/* nested */
	DEVLINK_ATTR_RESOURCE_NAME,		/* string */
	DEVLINK_ATTR_RESOURCE_ID,		/* u64 */
	DEVLINK_ATTR_RESOURCE_SIZE,		/* u64 */
	DEVLINK_ATTR_RESOURCE_SIZE_NEW,		/* u64 */
	DEVLINK_ATTR_RESOURCE_SIZE_VALID,	/* u8 */
	DEVLINK_ATTR_RESOURCE_SIZE_MIN,		/* u64 */
	DEVLINK_ATTR_RESOURCE_SIZE_MAX,		/* u64 */
	DEVLINK_ATTR_RESOURCE_SIZE_GRAN,        /* u64 */
	DEVLINK_ATTR_RESOURCE_UNIT,		/* u8 */
	DEVLINK_ATTR_RESOURCE_OCC,		/* u64 */
	DEVLINK_ATTR_DPIPE_TABLE_RESOURCE_ID,	/* u64 */
	DEVLINK_ATTR_DPIPE_TABLE_RESOURCE_UNITS,/* u64 */

	DEVLINK_ATTR_PORT_FLAVOUR,		/* u16 */
	DEVLINK_ATTR_PORT_NUMBER,		/* u32 */
	DEVLINK_ATTR_PORT_SPLIT_SUBPORT_NUMBER,	/* u32 */

	DEVLINK_ATTR_PARAM,			/* nested */
	DEVLINK_ATTR_PARAM_NAME,		/* string */
	DEVLINK_ATTR_PARAM_GENERIC,		/* flag */
	DEVLINK_ATTR_PARAM_TYPE,		/* u8 */
	DEVLINK_ATTR_PARAM_VALUES_LIST,		/* nested */
	DEVLINK_ATTR_PARAM_VALUE,		/* nested */
	DEVLINK_ATTR_PARAM_VALUE_DATA,		/* dynamic */
	DEVLINK_ATTR_PARAM_VALUE_CMODE,		/* u8 */

	DEVLINK_ATTR_REGION_NAME,               /* string */
	DEVLINK_ATTR_REGION_SIZE,               /* u64 */
	DEVLINK_ATTR_REGION_SNAPSHOTS,          /* nested */
	DEVLINK_ATTR_REGION_SNAPSHOT,           /* nested */
	DEVLINK_ATTR_REGION_SNAPSHOT_ID,        /* u32 */

	DEVLINK_ATTR_REGION_CHUNKS,             /* nested */
	DEVLINK_ATTR_REGION_CHUNK,              /* nested */
	DEVLINK_ATTR_REGION_CHUNK_DATA,         /* binary */
	DEVLINK_ATTR_REGION_CHUNK_ADDR,         /* u64 */
	DEVLINK_ATTR_REGION_CHUNK_LEN,          /* u64 */

	DEVLINK_ATTR_INFO_DRIVER_NAME,		/* string */
	DEVLINK_ATTR_INFO_SERIAL_NUMBER,	/* string */
	DEVLINK_ATTR_INFO_VERSION_FIXED,	/* nested */
	DEVLINK_ATTR_INFO_VERSION_RUNNING,	/* nested */
	DEVLINK_ATTR_INFO_VERSION_STORED,	/* nested */
	DEVLINK_ATTR_INFO_VERSION_NAME,		/* string */
	DEVLINK_ATTR_INFO_VERSION_VALUE,	/* string */

	DEVLINK_ATTR_SB_POOL_CELL_SIZE,		/* u32 */

	DEVLINK_ATTR_FMSG,			/* nested */
	DEVLINK_ATTR_FMSG_OBJ_NEST_START,	/* flag */
	DEVLINK_ATTR_FMSG_PAIR_NEST_START,	/* flag */
	DEVLINK_ATTR_FMSG_ARR_NEST_START,	/* flag */
	DEVLINK_ATTR_FMSG_NEST_END,		/* flag */
	DEVLINK_ATTR_FMSG_OBJ_NAME,		/* string */
	DEVLINK_ATTR_FMSG_OBJ_VALUE_TYPE,	/* u8 */
	DEVLINK_ATTR_FMSG_OBJ_VALUE_DATA,	/* dynamic */

	DEVLINK_ATTR_HEALTH_REPORTER,			/* nested */
	DEVLINK_ATTR_HEALTH_REPORTER_NAME,		/* string */
	DEVLINK_ATTR_HEALTH_REPORTER_STATE,		/* u8 */
	DEVLINK_ATTR_HEALTH_REPORTER_ERR_COUNT,		/* u64 */
	DEVLINK_ATTR_HEALTH_REPORTER_RECOVER_COUNT,	/* u64 */
	DEVLINK_ATTR_HEALTH_REPORTER_DUMP_TS,		/* u64 */
	DEVLINK_ATTR_HEALTH_REPORTER_GRACEFUL_PERIOD,	/* u64 */
	DEVLINK_ATTR_HEALTH_REPORTER_AUTO_RECOVER,	/* u8 */

	DEVLINK_ATTR_FLASH_UPDATE_FILE_NAME,	/* string */
	DEVLINK_ATTR_FLASH_UPDATE_COMPONENT,	/* string */
	DEVLINK_ATTR_FLASH_UPDATE_STATUS_MSG,	/* string */
	DEVLINK_ATTR_FLASH_UPDATE_STATUS_DONE,	/* u64 */
	DEVLINK_ATTR_FLASH_UPDATE_STATUS_TOTAL,	/* u64 */

	DEVLINK_ATTR_PORT_PCI_PF_NUMBER,	/* u16 */
	DEVLINK_ATTR_PORT_PCI_VF_NUMBER,	/* u16 */

	DEVLINK_ATTR_STATS,				/* nested */

	DEVLINK_ATTR_TRAP_NAME,				/* string */
	/* enum devlink_trap_action */
	DEVLINK_ATTR_TRAP_ACTION,			/* u8 */
	/* enum devlink_trap_type */
	DEVLINK_ATTR_TRAP_TYPE,				/* u8 */
	DEVLINK_ATTR_TRAP_GENERIC,			/* flag */
	DEVLINK_ATTR_TRAP_METADATA,			/* nested */
	DEVLINK_ATTR_TRAP_GROUP_NAME,			/* string */

	DEVLINK_ATTR_RELOAD_FAILED,			/* u8 0 or 1 */

<<<<<<< HEAD
	DEVLINK_ATTR_NETNS_FD,			/* u32 */
	DEVLINK_ATTR_NETNS_PID,			/* u32 */
	DEVLINK_ATTR_NETNS_ID,			/* u32 */

=======
	DEVLINK_ATTR_HEALTH_REPORTER_DUMP_TS_NS,	/* u64 */
>>>>>>> 1d4c79ed
	/* add new attributes above here, update the policy in devlink.c */

	__DEVLINK_ATTR_MAX,
	DEVLINK_ATTR_MAX = __DEVLINK_ATTR_MAX - 1
};

/* Mapping between internal resource described by the field and system
 * structure
 */
enum devlink_dpipe_field_mapping_type {
	DEVLINK_DPIPE_FIELD_MAPPING_TYPE_NONE,
	DEVLINK_DPIPE_FIELD_MAPPING_TYPE_IFINDEX,
};

/* Match type - specify the type of the match */
enum devlink_dpipe_match_type {
	DEVLINK_DPIPE_MATCH_TYPE_FIELD_EXACT,
};

/* Action type - specify the action type */
enum devlink_dpipe_action_type {
	DEVLINK_DPIPE_ACTION_TYPE_FIELD_MODIFY,
};

enum devlink_dpipe_field_ethernet_id {
	DEVLINK_DPIPE_FIELD_ETHERNET_DST_MAC,
};

enum devlink_dpipe_field_ipv4_id {
	DEVLINK_DPIPE_FIELD_IPV4_DST_IP,
};

enum devlink_dpipe_field_ipv6_id {
	DEVLINK_DPIPE_FIELD_IPV6_DST_IP,
};

enum devlink_dpipe_header_id {
	DEVLINK_DPIPE_HEADER_ETHERNET,
	DEVLINK_DPIPE_HEADER_IPV4,
	DEVLINK_DPIPE_HEADER_IPV6,
};

enum devlink_resource_unit {
	DEVLINK_RESOURCE_UNIT_ENTRY,
};

#endif /* _UAPI_LINUX_DEVLINK_H_ */<|MERGE_RESOLUTION|>--- conflicted
+++ resolved
@@ -421,14 +421,11 @@
 
 	DEVLINK_ATTR_RELOAD_FAILED,			/* u8 0 or 1 */
 
-<<<<<<< HEAD
+	DEVLINK_ATTR_HEALTH_REPORTER_DUMP_TS_NS,	/* u64 */
+
 	DEVLINK_ATTR_NETNS_FD,			/* u32 */
 	DEVLINK_ATTR_NETNS_PID,			/* u32 */
 	DEVLINK_ATTR_NETNS_ID,			/* u32 */
-
-=======
-	DEVLINK_ATTR_HEALTH_REPORTER_DUMP_TS_NS,	/* u64 */
->>>>>>> 1d4c79ed
 	/* add new attributes above here, update the policy in devlink.c */
 
 	__DEVLINK_ATTR_MAX,
