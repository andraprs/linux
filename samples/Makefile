--- conflicted
+++ resolved
@@ -2,8 +2,4 @@
 
 obj-$(CONFIG_SAMPLES)	+= kobject/ kprobes/ trace_events/ livepatch/ \
 			   hw_breakpoint/ kfifo/ kdb/ hidraw/ rpmsg/ seccomp/ \
-<<<<<<< HEAD
-			   configfs/ v4l/
-=======
-			   configfs/ connector/ v4l/
->>>>>>> 1a695a90
+			   configfs/ connector/ v4l/