--- conflicted
+++ resolved
@@ -850,12 +850,9 @@
 	struct snd_pcm_runtime *runtime = substream->runtime;
 	struct audio_substream_data *rtd = runtime->private_data;
 
-<<<<<<< HEAD
-=======
 	if (!rtd)
 		return -EINVAL;
 
->>>>>>> 661e50bc
 	buffersize = frames_to_bytes(runtime, runtime->buffer_size);
 	bytescount = acp_get_byte_count(rtd->acp_mmio, substream->stream);
 
@@ -1099,15 +1096,11 @@
 	dev_set_drvdata(&pdev->dev, audio_drv_data);
 
 	/* Initialize the ACP */
-<<<<<<< HEAD
-	acp_init(audio_drv_data->acp_mmio, audio_drv_data->asic_type);
-=======
 	status = acp_init(audio_drv_data->acp_mmio, audio_drv_data->asic_type);
 	if (status) {
 		dev_err(&pdev->dev, "ACP Init failed status:%d\n", status);
 		return status;
 	}
->>>>>>> 661e50bc
 
 	status = snd_soc_register_platform(&pdev->dev, &acp_asoc_platform);
 	if (status != 0) {
@@ -1142,15 +1135,11 @@
 	int status;
 	struct audio_drv_data *adata = dev_get_drvdata(dev);
 
-<<<<<<< HEAD
-	acp_init(adata->acp_mmio, adata->asic_type);
-=======
 	status = acp_init(adata->acp_mmio, adata->asic_type);
 	if (status) {
 		dev_err(dev, "ACP Init failed status:%d\n", status);
 		return status;
 	}
->>>>>>> 661e50bc
 
 	if (adata->play_stream && adata->play_stream->runtime) {
 		/* For Stoney, Memory gating is disabled,i.e SRAM Banks
@@ -1197,15 +1186,11 @@
 	int status;
 	struct audio_drv_data *adata = dev_get_drvdata(dev);
 
-<<<<<<< HEAD
-	acp_init(adata->acp_mmio, adata->asic_type);
-=======
 	status = acp_init(adata->acp_mmio, adata->asic_type);
 	if (status) {
 		dev_err(dev, "ACP Init failed status:%d\n", status);
 		return status;
 	}
->>>>>>> 661e50bc
 	acp_reg_write(1, adata->acp_mmio, mmACP_EXTERNAL_INTR_ENB);
 	return 0;
 }
