// SPDX-License-Identifier: GPL-2.0
<<<<<<< HEAD
#include <stdio.h>
#include <stdarg.h>
=======
#define _GNU_SOURCE // needed for sched.h to get sched_[gs]etaffinity and CPU_(ZERO,SET)
#include <sched.h>
#include <stdio.h>
#include <stdarg.h>
#include <unistd.h>
#include <stdlib.h>
>>>>>>> 348b80b2
#include <linux/perf_event.h>
#include <linux/limits.h>
#include <sys/types.h>
#include <sys/wait.h>
#include <sys/prctl.h>
#include <perf/cpumap.h>
#include <perf/threadmap.h>
#include <perf/evlist.h>
#include <perf/evsel.h>
#include <perf/mmap.h>
#include <perf/event.h>
#include <internal/tests.h>
#include <api/fs/fs.h>

static int libperf_print(enum libperf_print_level level,
			 const char *fmt, va_list ap)
{
	return vfprintf(stderr, fmt, ap);
}

static int libperf_print(enum libperf_print_level level,
			 const char *fmt, va_list ap)
{
	return vfprintf(stderr, fmt, ap);
}

static int test_stat_cpu(void)
{
	struct perf_cpu_map *cpus;
	struct perf_evlist *evlist;
	struct perf_evsel *evsel;
	struct perf_event_attr attr1 = {
		.type	= PERF_TYPE_SOFTWARE,
		.config	= PERF_COUNT_SW_CPU_CLOCK,
	};
	struct perf_event_attr attr2 = {
		.type	= PERF_TYPE_SOFTWARE,
		.config	= PERF_COUNT_SW_TASK_CLOCK,
	};
	int err, cpu, tmp;

	cpus = perf_cpu_map__new(NULL);
	__T("failed to create cpus", cpus);

	evlist = perf_evlist__new();
	__T("failed to create evlist", evlist);

	evsel = perf_evsel__new(&attr1);
	__T("failed to create evsel1", evsel);

	perf_evlist__add(evlist, evsel);

	evsel = perf_evsel__new(&attr2);
	__T("failed to create evsel2", evsel);

	perf_evlist__add(evlist, evsel);

	perf_evlist__set_maps(evlist, cpus, NULL);

	err = perf_evlist__open(evlist);
	__T("failed to open evsel", err == 0);

	perf_evlist__for_each_evsel(evlist, evsel) {
		cpus = perf_evsel__cpus(evsel);

		perf_cpu_map__for_each_cpu(cpu, tmp, cpus) {
			struct perf_counts_values counts = { .val = 0 };

			perf_evsel__read(evsel, cpu, 0, &counts);
			__T("failed to read value for evsel", counts.val != 0);
		}
	}

	perf_evlist__close(evlist);
	perf_evlist__delete(evlist);

	perf_cpu_map__put(cpus);
	return 0;
}

static int test_stat_thread(void)
{
	struct perf_counts_values counts = { .val = 0 };
	struct perf_thread_map *threads;
	struct perf_evlist *evlist;
	struct perf_evsel *evsel;
	struct perf_event_attr attr1 = {
		.type	= PERF_TYPE_SOFTWARE,
		.config	= PERF_COUNT_SW_CPU_CLOCK,
	};
	struct perf_event_attr attr2 = {
		.type	= PERF_TYPE_SOFTWARE,
		.config	= PERF_COUNT_SW_TASK_CLOCK,
	};
	int err;

	threads = perf_thread_map__new_dummy();
	__T("failed to create threads", threads);

	perf_thread_map__set_pid(threads, 0, 0);

	evlist = perf_evlist__new();
	__T("failed to create evlist", evlist);

	evsel = perf_evsel__new(&attr1);
	__T("failed to create evsel1", evsel);

	perf_evlist__add(evlist, evsel);

	evsel = perf_evsel__new(&attr2);
	__T("failed to create evsel2", evsel);

	perf_evlist__add(evlist, evsel);

	perf_evlist__set_maps(evlist, NULL, threads);

	err = perf_evlist__open(evlist);
	__T("failed to open evsel", err == 0);

	perf_evlist__for_each_evsel(evlist, evsel) {
		perf_evsel__read(evsel, 0, 0, &counts);
		__T("failed to read value for evsel", counts.val != 0);
	}

	perf_evlist__close(evlist);
	perf_evlist__delete(evlist);

	perf_thread_map__put(threads);
	return 0;
}

static int test_stat_thread_enable(void)
{
	struct perf_counts_values counts = { .val = 0 };
	struct perf_thread_map *threads;
	struct perf_evlist *evlist;
	struct perf_evsel *evsel;
	struct perf_event_attr attr1 = {
		.type	  = PERF_TYPE_SOFTWARE,
		.config	  = PERF_COUNT_SW_CPU_CLOCK,
		.disabled = 1,
	};
	struct perf_event_attr attr2 = {
		.type	  = PERF_TYPE_SOFTWARE,
		.config	  = PERF_COUNT_SW_TASK_CLOCK,
		.disabled = 1,
	};
	int err;

	threads = perf_thread_map__new_dummy();
	__T("failed to create threads", threads);

	perf_thread_map__set_pid(threads, 0, 0);

	evlist = perf_evlist__new();
	__T("failed to create evlist", evlist);

	evsel = perf_evsel__new(&attr1);
	__T("failed to create evsel1", evsel);

	perf_evlist__add(evlist, evsel);

	evsel = perf_evsel__new(&attr2);
	__T("failed to create evsel2", evsel);

	perf_evlist__add(evlist, evsel);

	perf_evlist__set_maps(evlist, NULL, threads);

	err = perf_evlist__open(evlist);
	__T("failed to open evsel", err == 0);

	perf_evlist__for_each_evsel(evlist, evsel) {
		perf_evsel__read(evsel, 0, 0, &counts);
		__T("failed to read value for evsel", counts.val == 0);
	}

	perf_evlist__enable(evlist);

	perf_evlist__for_each_evsel(evlist, evsel) {
		perf_evsel__read(evsel, 0, 0, &counts);
		__T("failed to read value for evsel", counts.val != 0);
	}

	perf_evlist__disable(evlist);

	perf_evlist__close(evlist);
	perf_evlist__delete(evlist);

	perf_thread_map__put(threads);
	return 0;
}

static int test_mmap_thread(void)
{
	struct perf_evlist *evlist;
	struct perf_evsel *evsel;
	struct perf_mmap *map;
	struct perf_cpu_map *cpus;
	struct perf_thread_map *threads;
	struct perf_event_attr attr = {
		.type             = PERF_TYPE_TRACEPOINT,
		.sample_period    = 1,
		.wakeup_watermark = 1,
		.disabled         = 1,
	};
	char path[PATH_MAX];
	int id, err, pid, go_pipe[2];
	union perf_event *event;
	char bf;
	int count = 0;

	snprintf(path, PATH_MAX, "%s/kernel/debug/tracing/events/syscalls/sys_enter_prctl/id",
		 sysfs__mountpoint());

	if (filename__read_int(path, &id)) {
		fprintf(stderr, "error: failed to get tracepoint id: %s\n", path);
		return -1;
	}

	attr.config = id;

	err = pipe(go_pipe);
	__T("failed to create pipe", err == 0);

	fflush(NULL);

	pid = fork();
	if (!pid) {
		int i;

		read(go_pipe[0], &bf, 1);

		/* Generate 100 prctl calls. */
		for (i = 0; i < 100; i++)
			prctl(0, 0, 0, 0, 0);

		exit(0);
	}

	threads = perf_thread_map__new_dummy();
	__T("failed to create threads", threads);

	cpus = perf_cpu_map__dummy_new();
	__T("failed to create cpus", cpus);

	perf_thread_map__set_pid(threads, 0, pid);

	evlist = perf_evlist__new();
	__T("failed to create evlist", evlist);

	evsel = perf_evsel__new(&attr);
	__T("failed to create evsel1", evsel);

	perf_evlist__add(evlist, evsel);

	perf_evlist__set_maps(evlist, cpus, threads);

	err = perf_evlist__open(evlist);
	__T("failed to open evlist", err == 0);

	err = perf_evlist__mmap(evlist, 4);
	__T("failed to mmap evlist", err == 0);

	perf_evlist__enable(evlist);

	/* kick the child and wait for it to finish */
	write(go_pipe[1], &bf, 1);
	waitpid(pid, NULL, 0);

	/*
	 * There's no need to call perf_evlist__disable,
	 * monitored process is dead now.
	 */

	perf_evlist__for_each_mmap(evlist, map, false) {
		if (perf_mmap__read_init(map) < 0)
			continue;

		while ((event = perf_mmap__read_event(map)) != NULL) {
			count++;
			perf_mmap__consume(map);
		}

		perf_mmap__read_done(map);
	}

	/* calls perf_evlist__munmap/perf_evlist__close */
	perf_evlist__delete(evlist);

	perf_thread_map__put(threads);
	perf_cpu_map__put(cpus);

	/*
	 * The generated prctl calls should match the
	 * number of events in the buffer.
	 */
	__T("failed count", count == 100);

	return 0;
}

static int test_mmap_cpus(void)
{
	struct perf_evlist *evlist;
	struct perf_evsel *evsel;
	struct perf_mmap *map;
	struct perf_cpu_map *cpus;
	struct perf_event_attr attr = {
		.type             = PERF_TYPE_TRACEPOINT,
		.sample_period    = 1,
		.wakeup_watermark = 1,
		.disabled         = 1,
	};
	cpu_set_t saved_mask;
	char path[PATH_MAX];
	int id, err, cpu, tmp;
	union perf_event *event;
	int count = 0;

	snprintf(path, PATH_MAX, "%s/kernel/debug/tracing/events/syscalls/sys_enter_prctl/id",
		 sysfs__mountpoint());

	if (filename__read_int(path, &id)) {
		fprintf(stderr, "error: failed to get tracepoint id: %s\n", path);
		return -1;
	}

	attr.config = id;

	cpus = perf_cpu_map__new(NULL);
	__T("failed to create cpus", cpus);

	evlist = perf_evlist__new();
	__T("failed to create evlist", evlist);

	evsel = perf_evsel__new(&attr);
	__T("failed to create evsel1", evsel);

	perf_evlist__add(evlist, evsel);

	perf_evlist__set_maps(evlist, cpus, NULL);

	err = perf_evlist__open(evlist);
	__T("failed to open evlist", err == 0);

	err = perf_evlist__mmap(evlist, 4);
	__T("failed to mmap evlist", err == 0);

	perf_evlist__enable(evlist);

	err = sched_getaffinity(0, sizeof(saved_mask), &saved_mask);
	__T("sched_getaffinity failed", err == 0);

	perf_cpu_map__for_each_cpu(cpu, tmp, cpus) {
		cpu_set_t mask;

		CPU_ZERO(&mask);
		CPU_SET(cpu, &mask);

		err = sched_setaffinity(0, sizeof(mask), &mask);
		__T("sched_setaffinity failed", err == 0);

		prctl(0, 0, 0, 0, 0);
	}

	err = sched_setaffinity(0, sizeof(saved_mask), &saved_mask);
	__T("sched_setaffinity failed", err == 0);

	perf_evlist__disable(evlist);

	perf_evlist__for_each_mmap(evlist, map, false) {
		if (perf_mmap__read_init(map) < 0)
			continue;

		while ((event = perf_mmap__read_event(map)) != NULL) {
			count++;
			perf_mmap__consume(map);
		}

		perf_mmap__read_done(map);
	}

	/* calls perf_evlist__munmap/perf_evlist__close */
	perf_evlist__delete(evlist);

	/*
	 * The generated prctl events should match the
	 * number of cpus or be bigger (we are system-wide).
	 */
	__T("failed count", count >= perf_cpu_map__nr(cpus));

	perf_cpu_map__put(cpus);

	return 0;
}

int main(int argc, char **argv)
{
	__T_START;

	libperf_init(libperf_print);

	test_stat_cpu();
	test_stat_thread();
	test_stat_thread_enable();
	test_mmap_thread();
	test_mmap_cpus();

	__T_END;
	return 0;
}<|MERGE_RESOLUTION|>--- conflicted
+++ resolved
@@ -1,15 +1,10 @@
 // SPDX-License-Identifier: GPL-2.0
-<<<<<<< HEAD
-#include <stdio.h>
-#include <stdarg.h>
-=======
 #define _GNU_SOURCE // needed for sched.h to get sched_[gs]etaffinity and CPU_(ZERO,SET)
 #include <sched.h>
 #include <stdio.h>
 #include <stdarg.h>
 #include <unistd.h>
 #include <stdlib.h>
->>>>>>> 348b80b2
 #include <linux/perf_event.h>
 #include <linux/limits.h>
 #include <sys/types.h>
@@ -30,12 +25,6 @@
 	return vfprintf(stderr, fmt, ap);
 }
 
-static int libperf_print(enum libperf_print_level level,
-			 const char *fmt, va_list ap)
-{
-	return vfprintf(stderr, fmt, ap);
-}
-
 static int test_stat_cpu(void)
 {
 	struct perf_cpu_map *cpus;
