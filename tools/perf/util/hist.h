#ifndef __PERF_HIST_H
#define __PERF_HIST_H

#include <linux/types.h>
#include <pthread.h>
#include "callchain.h"
#include "header.h"
#include "color.h"
#include "ui/progress.h"

extern struct callchain_param callchain_param;

struct hist_entry;
struct addr_location;
struct symbol;

enum hist_filter {
	HIST_FILTER__DSO,
	HIST_FILTER__THREAD,
	HIST_FILTER__PARENT,
	HIST_FILTER__SYMBOL,
	HIST_FILTER__GUEST,
	HIST_FILTER__HOST,
};

/*
 * The kernel collects the number of events it couldn't send in a stretch and
 * when possible sends this number in a PERF_RECORD_LOST event. The number of
 * such "chunks" of lost events is stored in .nr_events[PERF_EVENT_LOST] while
 * total_lost tells exactly how many events the kernel in fact lost, i.e. it is
 * the sum of all struct lost_event.lost fields reported.
 *
 * The total_period is needed because by default auto-freq is used, so
 * multipling nr_events[PERF_EVENT_SAMPLE] by a frequency isn't possible to get
 * the total number of low level events, it is necessary to to sum all struct
 * sample_event.period and stash the result in total_period.
 */
struct events_stats {
	u64 total_period;
	u64 total_non_filtered_period;
	u64 total_lost;
	u64 total_invalid_chains;
	u32 nr_events[PERF_RECORD_HEADER_MAX];
	u32 nr_non_filtered_samples;
	u32 nr_lost_warned;
	u32 nr_unknown_events;
	u32 nr_invalid_chains;
	u32 nr_unknown_id;
	u32 nr_unprocessable_samples;
};

enum hist_column {
	HISTC_SYMBOL,
	HISTC_DSO,
	HISTC_THREAD,
	HISTC_COMM,
	HISTC_PARENT,
	HISTC_CPU,
	HISTC_SRCLINE,
	HISTC_MISPREDICT,
	HISTC_IN_TX,
	HISTC_ABORT,
	HISTC_SYMBOL_FROM,
	HISTC_SYMBOL_TO,
	HISTC_DSO_FROM,
	HISTC_DSO_TO,
	HISTC_LOCAL_WEIGHT,
	HISTC_GLOBAL_WEIGHT,
	HISTC_MEM_DADDR_SYMBOL,
	HISTC_MEM_DADDR_DSO,
	HISTC_MEM_LOCKED,
	HISTC_MEM_TLB,
	HISTC_MEM_LVL,
	HISTC_MEM_SNOOP,
	HISTC_TRANSACTION,
	HISTC_NR_COLS, /* Last entry */
};

struct thread;
struct dso;

struct hists {
	struct rb_root		entries_in_array[2];
	struct rb_root		*entries_in;
	struct rb_root		entries;
	struct rb_root		entries_collapsed;
	u64			nr_entries;
	u64			nr_non_filtered_entries;
	const struct thread	*thread_filter;
	const struct dso	*dso_filter;
	const char		*uid_filter_str;
	const char		*symbol_filter_str;
	pthread_mutex_t		lock;
	struct events_stats	stats;
	u64			event_stream;
	u16			col_len[HISTC_NR_COLS];
};

struct hist_entry_iter;

struct hist_iter_ops {
	int (*prepare_entry)(struct hist_entry_iter *, struct addr_location *);
	int (*add_single_entry)(struct hist_entry_iter *, struct addr_location *);
	int (*next_entry)(struct hist_entry_iter *, struct addr_location *);
	int (*add_next_entry)(struct hist_entry_iter *, struct addr_location *);
	int (*finish_entry)(struct hist_entry_iter *, struct addr_location *);
};

struct hist_entry_iter {
	int total;
	int curr;

	bool hide_unresolved;

	struct perf_evsel *evsel;
	struct perf_sample *sample;
	struct hist_entry *he;
	struct symbol *parent;
	void *priv;

	const struct hist_iter_ops *ops;
	/* user-defined callback function (optional) */
	int (*add_entry_cb)(struct hist_entry_iter *iter,
			    struct addr_location *al, bool single, void *arg);
};

extern const struct hist_iter_ops hist_iter_normal;
extern const struct hist_iter_ops hist_iter_branch;
extern const struct hist_iter_ops hist_iter_mem;
extern const struct hist_iter_ops hist_iter_cumulative;

struct hist_entry *__hists__add_entry(struct hists *hists,
				      struct addr_location *al,
				      struct symbol *parent,
				      struct branch_info *bi,
				      struct mem_info *mi, u64 period,
				      u64 weight, u64 transaction,
				      bool sample_self);
int hist_entry_iter__add(struct hist_entry_iter *iter, struct addr_location *al,
			 struct perf_evsel *evsel, struct perf_sample *sample,
			 int max_stack_depth, void *arg);

int64_t hist_entry__cmp(struct hist_entry *left, struct hist_entry *right);
int64_t hist_entry__collapse(struct hist_entry *left, struct hist_entry *right);
int hist_entry__transaction_len(void);
int hist_entry__sort_snprintf(struct hist_entry *he, char *bf, size_t size,
			      struct hists *hists);
void hist_entry__free(struct hist_entry *);

void hists__output_resort(struct hists *hists);
void hists__collapse_resort(struct hists *hists, struct ui_progress *prog);

void hists__decay_entries(struct hists *hists, bool zap_user, bool zap_kernel);
void hists__output_recalc_col_len(struct hists *hists, int max_rows);

u64 hists__total_period(struct hists *hists);
void hists__reset_stats(struct hists *hists);
void hists__inc_stats(struct hists *hists, struct hist_entry *h);
void hists__inc_nr_events(struct hists *hists, u32 type);
void hists__inc_nr_samples(struct hists *hists, bool filtered);
void events_stats__inc(struct events_stats *stats, u32 type);
size_t events_stats__fprintf(struct events_stats *stats, FILE *fp);

size_t hists__fprintf(struct hists *hists, bool show_header, int max_rows,
		      int max_cols, float min_pcnt, FILE *fp);

void hists__filter_by_dso(struct hists *hists);
void hists__filter_by_thread(struct hists *hists);
void hists__filter_by_symbol(struct hists *hists);

static inline bool hists__has_filter(struct hists *hists)
{
	return hists->thread_filter || hists->dso_filter ||
		hists->symbol_filter_str;
}

u16 hists__col_len(struct hists *hists, enum hist_column col);
void hists__set_col_len(struct hists *hists, enum hist_column col, u16 len);
bool hists__new_col_len(struct hists *hists, enum hist_column col, u16 len);
void hists__reset_col_len(struct hists *hists);
void hists__calc_col_len(struct hists *hists, struct hist_entry *he);

void hists__match(struct hists *leader, struct hists *other);
int hists__link(struct hists *leader, struct hists *other);

struct perf_hpp {
	char *buf;
	size_t size;
	const char *sep;
	void *ptr;
};

struct perf_hpp_fmt {
	int (*header)(struct perf_hpp_fmt *fmt, struct perf_hpp *hpp,
		      struct perf_evsel *evsel);
	int (*width)(struct perf_hpp_fmt *fmt, struct perf_hpp *hpp,
		     struct perf_evsel *evsel);
	int (*color)(struct perf_hpp_fmt *fmt, struct perf_hpp *hpp,
		     struct hist_entry *he);
	int (*entry)(struct perf_hpp_fmt *fmt, struct perf_hpp *hpp,
		     struct hist_entry *he);
	int64_t (*cmp)(struct hist_entry *a, struct hist_entry *b);
	int64_t (*collapse)(struct hist_entry *a, struct hist_entry *b);
	int64_t (*sort)(struct hist_entry *a, struct hist_entry *b);

	struct list_head list;
	struct list_head sort_list;
<<<<<<< HEAD
=======
	bool elide;
>>>>>>> 82b89778
};

extern struct list_head perf_hpp__list;
extern struct list_head perf_hpp__sort_list;

#define perf_hpp__for_each_format(format) \
	list_for_each_entry(format, &perf_hpp__list, list)

#define perf_hpp__for_each_format_safe(format, tmp)	\
	list_for_each_entry_safe(format, tmp, &perf_hpp__list, list)

#define perf_hpp__for_each_sort_list(format) \
	list_for_each_entry(format, &perf_hpp__sort_list, sort_list)

#define perf_hpp__for_each_sort_list_safe(format, tmp)	\
	list_for_each_entry_safe(format, tmp, &perf_hpp__sort_list, sort_list)

extern struct perf_hpp_fmt perf_hpp__format[];

enum {
	/* Matches perf_hpp__format array. */
	PERF_HPP__OVERHEAD,
	PERF_HPP__OVERHEAD_SYS,
	PERF_HPP__OVERHEAD_US,
	PERF_HPP__OVERHEAD_GUEST_SYS,
	PERF_HPP__OVERHEAD_GUEST_US,
	PERF_HPP__OVERHEAD_ACC,
	PERF_HPP__SAMPLES,
	PERF_HPP__PERIOD,

	PERF_HPP__MAX_INDEX
};

void perf_hpp__init(void);
void perf_hpp__column_register(struct perf_hpp_fmt *format);
void perf_hpp__column_unregister(struct perf_hpp_fmt *format);
void perf_hpp__column_enable(unsigned col);
<<<<<<< HEAD
=======
void perf_hpp__column_disable(unsigned col);
void perf_hpp__cancel_cumulate(void);

>>>>>>> 82b89778
void perf_hpp__register_sort_field(struct perf_hpp_fmt *format);
void perf_hpp__setup_output_field(void);
void perf_hpp__reset_output_field(void);
void perf_hpp__append_sort_keys(void);

bool perf_hpp__is_sort_entry(struct perf_hpp_fmt *format);
bool perf_hpp__same_sort_entry(struct perf_hpp_fmt *a, struct perf_hpp_fmt *b);
<<<<<<< HEAD
bool perf_hpp__should_skip(struct perf_hpp_fmt *format);
=======

static inline bool perf_hpp__should_skip(struct perf_hpp_fmt *format)
{
	return format->elide;
}

>>>>>>> 82b89778
void perf_hpp__reset_width(struct perf_hpp_fmt *fmt, struct hists *hists);

typedef u64 (*hpp_field_fn)(struct hist_entry *he);
typedef int (*hpp_callback_fn)(struct perf_hpp *hpp, bool front);
typedef int (*hpp_snprint_fn)(struct perf_hpp *hpp, const char *fmt, ...);

int __hpp__fmt(struct perf_hpp *hpp, struct hist_entry *he,
	       hpp_field_fn get_field, const char *fmt,
	       hpp_snprint_fn print_fn, bool fmt_percent);
<<<<<<< HEAD
=======
int __hpp__fmt_acc(struct perf_hpp *hpp, struct hist_entry *he,
		   hpp_field_fn get_field, const char *fmt,
		   hpp_snprint_fn print_fn, bool fmt_percent);
>>>>>>> 82b89778

static inline void advance_hpp(struct perf_hpp *hpp, int inc)
{
	hpp->buf  += inc;
	hpp->size -= inc;
}

static inline size_t perf_hpp__use_color(void)
{
	return !symbol_conf.field_sep;
}

static inline size_t perf_hpp__color_overhead(void)
{
	return perf_hpp__use_color() ?
	       (COLOR_MAXLEN + sizeof(PERF_COLOR_RESET)) * PERF_HPP__MAX_INDEX
	       : 0;
}

struct perf_evlist;

struct hist_browser_timer {
	void (*timer)(void *arg);
	void *arg;
	int refresh;
};

#ifdef HAVE_SLANG_SUPPORT
#include "../ui/keysyms.h"
int hist_entry__tui_annotate(struct hist_entry *he, struct perf_evsel *evsel,
			     struct hist_browser_timer *hbt);

int perf_evlist__tui_browse_hists(struct perf_evlist *evlist, const char *help,
				  struct hist_browser_timer *hbt,
				  float min_pcnt,
				  struct perf_session_env *env);
int script_browse(const char *script_opt);
#else
static inline
int perf_evlist__tui_browse_hists(struct perf_evlist *evlist __maybe_unused,
				  const char *help __maybe_unused,
				  struct hist_browser_timer *hbt __maybe_unused,
				  float min_pcnt __maybe_unused,
				  struct perf_session_env *env __maybe_unused)
{
	return 0;
}

static inline int hist_entry__tui_annotate(struct hist_entry *he __maybe_unused,
					   struct perf_evsel *evsel __maybe_unused,
					   struct hist_browser_timer *hbt __maybe_unused)
{
	return 0;
}

static inline int script_browse(const char *script_opt __maybe_unused)
{
	return 0;
}

#define K_LEFT  -1000
#define K_RIGHT -2000
#define K_SWITCH_INPUT_DATA -3000
#endif

unsigned int hists__sort_list_width(struct hists *hists);

struct option;
int parse_filter_percentage(const struct option *opt __maybe_unused,
			    const char *arg, int unset __maybe_unused);
int perf_hist_config(const char *var, const char *value);

#endif	/* __PERF_HIST_H */<|MERGE_RESOLUTION|>--- conflicted
+++ resolved
@@ -205,10 +205,7 @@
 
 	struct list_head list;
 	struct list_head sort_list;
-<<<<<<< HEAD
-=======
 	bool elide;
->>>>>>> 82b89778
 };
 
 extern struct list_head perf_hpp__list;
@@ -246,12 +243,9 @@
 void perf_hpp__column_register(struct perf_hpp_fmt *format);
 void perf_hpp__column_unregister(struct perf_hpp_fmt *format);
 void perf_hpp__column_enable(unsigned col);
-<<<<<<< HEAD
-=======
 void perf_hpp__column_disable(unsigned col);
 void perf_hpp__cancel_cumulate(void);
 
->>>>>>> 82b89778
 void perf_hpp__register_sort_field(struct perf_hpp_fmt *format);
 void perf_hpp__setup_output_field(void);
 void perf_hpp__reset_output_field(void);
@@ -259,16 +253,12 @@
 
 bool perf_hpp__is_sort_entry(struct perf_hpp_fmt *format);
 bool perf_hpp__same_sort_entry(struct perf_hpp_fmt *a, struct perf_hpp_fmt *b);
-<<<<<<< HEAD
-bool perf_hpp__should_skip(struct perf_hpp_fmt *format);
-=======
 
 static inline bool perf_hpp__should_skip(struct perf_hpp_fmt *format)
 {
 	return format->elide;
 }
 
->>>>>>> 82b89778
 void perf_hpp__reset_width(struct perf_hpp_fmt *fmt, struct hists *hists);
 
 typedef u64 (*hpp_field_fn)(struct hist_entry *he);
@@ -278,12 +268,9 @@
 int __hpp__fmt(struct perf_hpp *hpp, struct hist_entry *he,
 	       hpp_field_fn get_field, const char *fmt,
 	       hpp_snprint_fn print_fn, bool fmt_percent);
-<<<<<<< HEAD
-=======
 int __hpp__fmt_acc(struct perf_hpp *hpp, struct hist_entry *he,
 		   hpp_field_fn get_field, const char *fmt,
 		   hpp_snprint_fn print_fn, bool fmt_percent);
->>>>>>> 82b89778
 
 static inline void advance_hpp(struct perf_hpp *hpp, int inc)
 {
