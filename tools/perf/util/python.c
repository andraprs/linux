--- conflicted
+++ resolved
@@ -6,10 +6,7 @@
 #include <linux/err.h>
 #include <perf/cpumap.h>
 #include <traceevent/event-parse.h>
-<<<<<<< HEAD
-=======
 #include <perf/mmap.h>
->>>>>>> 348b80b2
 #include "evlist.h"
 #include "callchain.h"
 #include "evsel.h"
@@ -69,8 +66,6 @@
  */
 int verbose;
 int debug_peo_args;
-
-int eprintf(int level, int var, const char *fmt, ...);
 
 int eprintf(int level, int var, const char *fmt, ...);
 
